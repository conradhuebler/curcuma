cmake_minimum_required(VERSION 3.18)
project(curcuma)

option (USE_XTB
    "Compile XTB and use as library" OFF)

option (USE_TBLITE
    "Compile TBLITE and use as library" ON)
 
option(USE_ULYSSES
    "Compile Ulysses and use as library" ON)

option (USE_D3
    "Compile cpp-D4 and use as library" ON)

option (USE_D4
    "Compile cpp-D4 and use as library" OFF)

option (C17
    "Use C++ 17 Standard" ON)

option (Helper
    "Helper apps for interfaces" OFF)

option (WriteMoreInfo
    "Write statistic files with more info" OFF)

option (USE_Plumed
    "Enable interface to plumed for metadynamics")

option(USE_AVX2
    "Enable AVX2 instructions" OFF)

option(USE_BLAS
    "Enable BLAS" OFF)

option(USE_MKL
    "Enable MKL" OFF)

<<<<<<< HEAD
option(CURCUMA_DEBUG
    "Enable debug output and timing" OFF)

option(CURCUMA_COLOR_DEFAULT
    "Enable colors by default" ON)

set(CURCUMA_DEBUG_LEVEL 2 CACHE STRING "Debug verbosity level 0-3")
=======
option(DEBUG_ON
    "Enable Debugging output" OFF)

option(USE_PCH
    "Enable Precompiled Headers for faster compilation" ON)
>>>>>>> 7c637458

if(USE_MKL)
    if(NOT DEFINED MKL_ROOT)
        set(MKL_ROOT $ENV{MKL_ROOT})
    endif()
    message(STATUS "MKL_ROOT set to ${MKL_ROOT}")
    if( MKL_ROOT STREQUAL "")
        message(FATAL_ERROR "MKL_ROOT not set")
        message(FATAL_ERROR "Please set MKL_ROOT to the root directory of your MKL installation")
        message(FATAL_ERROR "For example: export MKL_ROOT=/opt/intel/oneapi/mkl/latest")
        message(FATAL_ERROR "Or use -DMKL_ROOT=/opt/intel/oneapi/mkl/latest")
    endif()
    set(MKLROOT ${MKL_ROOT})

endif()



add_subdirectory(${PROJECT_SOURCE_DIR}/external/fmt EXCLUDE_FROM_ALL)

set(CMAKE_MODULE_PATH ${PROJECT_SOURCE_DIR}/cmake)

#if(NOT DEFINED ${CMAKE_BUILD_TYPE})
#    set(CMAKE_BUILD_TYPE RelWithDebInfo)
#endif()



include_directories(SYSTEM  ${PROJECT_SOURCE_DIR}/external/fmt/include
                            ${PROJECT_SOURCE_DIR}/external/LBFGSpp/include
                            ${PROJECT_SOURCE_DIR}/external/ripser
                            ${PROJECT_SOURCE_DIR}/external/eigen-3.4.0
                            ${PROJECT_SOURCE_DIR}/external/cpp-d4/include
                            ${PROJECT_SOURCE_DIR}/external/
                            ${PROJECT_SOURCE_DIR}/external/ulysses-main/src/
                            )


include_directories(${PROJECT_SOURCE_DIR} ${PROJECT_BINARY_DIR} )

# Get the current working branch
execute_process(
  COMMAND git rev-parse --abbrev-ref HEAD
  WORKING_DIRECTORY ${CMAKE_SOURCE_DIR}
  OUTPUT_VARIABLE GIT_BRANCH
  OUTPUT_STRIP_TRAILING_WHITESPACE
)

# Get the latest tag within the working branch
execute_process(
  COMMAND git describe --tags
  WORKING_DIRECTORY ${CMAKE_SOURCE_DIR}
  OUTPUT_VARIABLE GIT_COMMIT_TAG
  OUTPUT_STRIP_TRAILING_WHITESPACE
)

# Get the latest abbreviated commit hash of the working branch
execute_process(
  COMMAND git log -1 --format=%h
  WORKING_DIRECTORY ${CMAKE_SOURCE_DIR}
  OUTPUT_VARIABLE GIT_COMMIT_HASH
  OUTPUT_STRIP_TRAILING_WHITESPACE
)

if(UNIX) # dont work on windows systems, compilation fails unfortranatly ...
    execute_process(
        COMMAND git log -1 --format=%aD
        WORKING_DIRECTORY ${CMAKE_SOURCE_DIR}
        OUTPUT_VARIABLE GIT_COMMIT_DATE
        OUTPUT_STRIP_TRAILING_WHITESPACE
    )
endif(UNIX)

add_definitions("-DGIT_COMMIT_HASH=${GIT_COMMIT_HASH}")
add_definitions("-DGIT_BRANCH=${GIT_BRANCH}")
add_definitions("-DGIT_COMMIT_DATE=${GIT_COMMIT_DATE}")
add_definitions("-DGIT_COMMIT_TAG=${GIT_COMMIT_TAG}")

if(CMAKE_COMPILER_IS_GNUCXX)
    set (_UNIX  ON)
endif()

find_package(OpenMP)
if (OPENMP_FOUND)
    set (CMAKE_C_FLAGS "${CMAKE_C_FLAGS} ${OpenMP_C_FLAGS}")
    set (CMAKE_CXX_FLAGS "${CMAKE_CXX_FLAGS} ${OpenMP_CXX_FLAGS}")
    set(CMAKE_EXE_LINKER_FLAGS "${CMAKE_EXE_LINKER_FLAGS} ${OpenMP_EXE_LINKER_FLAGS}")
    set (openMP ON)
endif()

IF(CMAKE_COMPILER_IS_GNUCXX)
    SET(CMAKE_CXX_FLAGS "${CMAKE_CXX_FLAGS} -Wall -Wno-reorder -pedantic \
                                           -Wextra -Wcast-align -Wcast-qual  -Wchar-subscripts  \
                                           -Wcomment -Wdisabled-optimization \
                                           -Wformat  -Wformat=2 -Wformat-nonliteral -Wformat-security\
                                           -Wformat-y2k  -Wimport  -Winit-self  -Winline -Winvalid-pch\
                                           -Wunsafe-loop-optimizations  -Wno-missing-braces\
                                           -Wmissing-field-initializers -Wmissing-format-attribute  \
                                           -Wmissing-include-dirs -Wmissing-noreturn -Wpacked  -Wparentheses\
                                           -Wpointer-arith -Wno-redundant-decls -Wsequence-point\
                                           -Wsign-compare  -Wstack-protector -Wstrict-aliasing\
                                           -Wstrict-aliasing=2 -Wswitch -Wsuggest-override\
                                           -Wtrigraphs  -Wuninitialized -Wunknown-pragmas  -Wunreachable-code\
                                           -Wunused -Wunused-function  -Wunused-label  -Wunused-parameter\
                                           -Wunused-value  -Wunused-variable  -Wvariadic-macros\
                                           -Wvolatile-register-var  -Wwrite-strings -Wdeprecated-declarations\
                                           -Wno-error=unused-local-typedefs -Wno-error=enum-compare -Wno-narrowing -Werror=return-type -Wno-sign-compare -g")
set (GCC ON)
if(WIN32) # Check if we are on Windows
else()
    SET(CMAKE_CXX_FLAGS "${CMAKE_CXX_FLAGS} -rdynamic")
endif(WIN32)
ENDIF(CMAKE_COMPILER_IS_GNUCXX)

if(USE_AVX2)
    set(CMAKE_CXX_FLAGS "${CMAKE_CXX_FLAGS} -mavx2")

endif()

if(NOT EXISTS ${PROJECT_SOURCE_DIR}/external/json.hpp)
  file(DOWNLOAD https://github.com/nlohmann/json/releases/download/v3.9.1/json.hpp ${PROJECT_SOURCE_DIR}/external/json.hpp
       TIMEOUT 60  # seconds
       EXPECTED_HASH SHA256=7804b38146921d03374549c9e2a5e3acda097814c43caf2b96a0278e58df26e0
       TLS_VERIFY ON)
endif()

if(NOT EXISTS ${PROJECT_SOURCE_DIR}/external/stb_image_write.h)
  file(DOWNLOAD https://raw.githubusercontent.com/syoyo/tinygltf/refs/heads/release/stb_image_write.h ${PROJECT_SOURCE_DIR}/external/stb_image_write.h
       TIMEOUT 60  # seconds
       EXPECTED_HASH SHA256=bdbaa2c548ac9bde2913b6b46c4d315a04d2624c81ee1553390eb8fb2de2835d
       TLS_VERIFY ON)
endif()

if(NOT EXISTS ${PROJECT_SOURCE_DIR}/external/eigen-3.4.0.zip)
  file(DOWNLOAD https://gitlab.com/libeigen/eigen/-/archive/3.4.0/eigen-3.4.0.zip ${PROJECT_SOURCE_DIR}/external/eigen-3.4.0.zip
       TIMEOUT 60  # seconds
       EXPECTED_HASH SHA256=eba3f3d414d2f8cba2919c78ec6daab08fc71ba2ba4ae502b7e5d4d99fc02cda
       TLS_VERIFY ON)
endif()
file(ARCHIVE_EXTRACT INPUT ${PROJECT_SOURCE_DIR}/external/eigen-3.4.0.zip DESTINATION ${PROJECT_SOURCE_DIR}/external)

if(NOT EXISTS ${PROJECT_SOURCE_DIR}/external/ulysses.zip)
  file(DOWNLOAD https://gitlab.com/siriius/ulysses/-/archive/main/ulysses-main.zip  ${PROJECT_SOURCE_DIR}/external/ulysses.zip
         TIMEOUT 60  # seconds
         EXPECTED_HASH SHA256=5f6f39e6fb12538ab30f9aef94a76d8e283151b30f1b6eef80f80b5bed46477a
         )
endif()

file(ARCHIVE_EXTRACT INPUT ${PROJECT_SOURCE_DIR}/external/ulysses.zip DESTINATION ${PROJECT_SOURCE_DIR}/external)

configure_file (
  "${PROJECT_SOURCE_DIR}/src/global_config.h.in"
  "${PROJECT_BINARY_DIR}/src/global_config.h"
)

configure_file(
  "${PROJECT_SOURCE_DIR}/src/version.h.in"
  "${PROJECT_BINARY_DIR}/src/version.h"
)

set(curcuma_core_SRC
        src/capabilities/optimiser/lbfgs.cpp
        src/capabilities/persistentdiagram.cpp
        src/capabilities/analysenciplot.cpp
        src/capabilities/curcumamethod.cpp
        src/capabilities/curcumaopt.cpp
        src/capabilities/confscan.cpp
        src/capabilities/confsearch.cpp
        src/capabilities/confstat.cpp
        src/capabilities/docking.cpp
        src/capabilities/analysenciplot.cpp
        src/capabilities/nebdocking.cpp
        src/capabilities/pairmapper.cpp
        src/capabilities/rmsd.cpp
        src/capabilities/rmsd/rmsd_strategies.cpp
        src/capabilities/rmsd/rmsd_costmatrix.cpp
        src/capabilities/rmsd/rmsd_assignment.cpp
        src/capabilities/rmsdtraj.cpp
        src/capabilities/simplemd.cpp
        src/capabilities/hessian.cpp
        src/capabilities/qmdfffit.cpp
        src/core/qm_methods/eht.cpp
        src/core/qm_methods/eht_parameters.cpp
        src/core/qm_methods/gfnff.cpp
        src/core/qm_methods/gfnff_advanced.cpp
        src/core/qm_methods/qm_driver.cpp
        src/core/qm_methods/ulyssesinterface.cpp
        src/core/energycalculator.cpp
        src/core/molecule.cpp
        src/core/fileiterator.cpp
        src/core/forcefieldthread.cpp
        src/core/forcefield.cpp
        src/core/forcefieldfunctions.h
        src/core/forcefieldgenerator.cpp
        src/core/curcuma_logger.cpp
        src/tools/formats.h
        src/tools/geometry.h
        src/tools/general.h
        src/core/orcainterface.h
        src/core/orcainterface.cpp
)

add_library(curcuma_core  ${curcuma_core_SRC})

# Enable precompiled headers for faster compilation
if(USE_PCH)
    target_precompile_headers(curcuma_core PRIVATE src/pch.h)
    message(STATUS "Precompiled headers enabled for curcuma_core")
    
    # Additional PCH configuration for Ulysses-heavy builds
    if(USE_ULYSSES)
        message(STATUS "Ulysses PCH module enabled - significant compilation speedup expected")
    endif()
    
    # Additional PCH configuration for external libraries
    if(USE_D3 OR USE_D4)
        message(STATUS "DFT dispersion correction PCH modules enabled")
    endif()
endif()

    set(km_SRC
    src/capabilities/c_code/hungarian.c
    src/capabilities/c_code/interface.c
)
add_library(km ${km_SRC})
if(USE_ULYSSES)

set(ulysess_SRC
    src/core/qm_methods/interface/ulysses.cpp
)
add_executable(ulysses_helper
src/helpers/ulysses_helper.cpp
)
else()
set(ulysess_SRC
    src/core/qm_methods/eht.cpp
)
endif(USE_ULYSSES)
add_library(ulysses_lib ${ulysess_SRC})


if(USE_BLAS)
    target_link_libraries(ulysses_lib blas)
endif()
if(USE_MKL)
    target_link_libraries(ulysses_lib -m64 -I${MKLROOT}/include  -Wl,--no-as-needed -L${MKLROOT}/lib -lmkl_intel_lp64 -lmkl_gnu_thread -lmkl_core)

endif()
if(USE_ULYSSES)

target_link_libraries(ulysses_helper PUBLIC ulysses_lib)
endif()



target_link_libraries(curcuma_core km ulysses_lib)

add_executable(curcuma
        src/main.cpp
)

# Enable precompiled headers for main executable
if(USE_PCH)
    target_precompile_headers(curcuma REUSE_FROM curcuma_core)
endif()

if(C17)
    set_property(TARGET curcuma_core PROPERTY CXX_STANDARD 17)
else()
    set_property(TARGET curcuma_core PROPERTY CXX_STANDARD 14)
endif(C17)

if(C17)
    set_property(TARGET curcuma PROPERTY CXX_STANDARD 17)
else()
    set_property(TARGET curcuma PROPERTY CXX_STANDARD 14)
endif(C17)

set(target_dir "bin")
set_property(TARGET curcuma PROPERTY LINK_FLAGS_RELEASE -s)
set_property(TARGET curcuma PROPERTY LINK_FLAGS_RELWITHDEBINFO -s)

if(USE_XTB)
    add_subdirectory(external/xtb)

    if(NOT TARGET mctc-lib)
      set("mctc-lib-url" "https://github.com/grimme-lab/mctc-lib")
      message(STATUS "Retrieving mctc-lib from ${mctc-lib-url}")
      include(FetchContent)
      FetchContent_Declare(
        "mctc-lib"
        GIT_REPOSITORY "${mctc-lib-url}"
        GIT_TAG "HEAD"
      )
      FetchContent_MakeAvailable("mctc-lib")
    endif()
    include_directories(SYSTEM ${PROJECT_BINARY_DIR}/_deps/tblite-src/include/)

    if(HELPERS)
	add_executable(xtb_helper
        	src/helpers/xtb_helper.cpp
            )

    if(C17)
        set_property(TARGET xtb_helper PROPERTY CXX_STANDARD 17)
    else()
        set_property(TARGET xtb_helper PROPERTY CXX_STANDARD 14)
    endif(C17)

    target_link_libraries(xtb_helper lib-xtb-shared pthread dl)
    endif()
    set(curcuma_xtb_SRC
        src/core/qm_methods/xtbinterface.cpp
    )
    add_library(curcuma_xtb  ${curcuma_xtb_SRC})

    target_link_libraries(curcuma_xtb PUBLIC "mctc-lib" lib-xtb-shared gfortran)
    target_link_libraries(curcuma_core curcuma_xtb)

endif()

if(USE_TBLITE)

    if(NOT TARGET mctc-lib)
      set("mctc-lib-url" "https://github.com/grimme-lab/mctc-lib")
      message(STATUS "Retrieving mctc-lib from ${mctc-lib-url}")
      include(FetchContent)
      FetchContent_Declare(
        "mctc-lib"
        GIT_REPOSITORY "${mctc-lib-url}"
        GIT_TAG "HEAD"
      )
      FetchContent_MakeAvailable("mctc-lib")
    endif()
    if(NOT TARGET tblite-lib)
    add_subdirectory(external/tblite)
    include_directories(SYSTEM ${PROJECT_SOURCE_DIR}/external/tblite/include)
    elseif()
 #       include_directories(SYSTEM ${PROJECT_SOURCE_DIR}/external/tblite/include)
    endif()
    if(HELPERS)
    add_executable(tblite_helper
           src/helpers/tblite_helper.cpp
    )


    if(C17)
        set_property(TARGET tblite_helper PROPERTY CXX_STANDARD 17)
    else()
        set_property(TARGET tblite_helper PROPERTY CXX_STANDARD 14)
    endif(C17)
    target_link_libraries(tblite_helper PUBLIC tblite-lib gfortran pthread)
    endif()
    set(curcuma_tblite_SRC
        src/core/qm_methods/tbliteinterface.cpp
    )
    add_library(curcuma_tblite  ${curcuma_tblite_SRC})

    target_link_libraries(curcuma_tblite PUBLIC "mctc-lib" tblite-lib gfortran)
    target_link_libraries(curcuma_core curcuma_tblite)
endif()

if(USE_D3)
    if(NOT TARGET s-dftd3)
        add_subdirectory(external/simple-dftd3)
    endif()
    if(HELPERS)
        add_executable(dftd3_helper
           src/helpers/dftd3_helper.cpp
    )
    target_link_libraries(dftd3_helper PUBLIC s-dftd3 gfortran pthread) 
    endif()
    set(curcuma_D3_SRC
           src/core/qm_methods/dftd3interface.cpp
    )
    add_library(curcuma_D3  ${curcuma_D3_SRC})
    target_link_libraries(curcuma_D3 s-dftd3)
    target_link_libraries(curcuma_core curcuma_D3 gfortran pthread)
endif()

if(USE_D4)
    if(NOT DEFINED D4LIBS_DIR AND NOT DEFINED D4INCLUDE_DIR)
        #find_package(LAPACKE REQUIRED)
        #find_package(CBLAS CONFIG REQUIRED)
    else()
	include_directories(${INCLUDE_DIR})
    endif(NOT DEFINED D4LIBS_DIR AND NOT DEFINED D4INCLUDE_DIR)

    add_subdirectory(external/cpp-d4)
    if(HELPERS)
    add_executable(dftd4_helper
        src/helpers/dftd4_helper.cpp
        )
    if(C17)
        set_property(TARGET dftd4_helper PROPERTY CXX_STANDARD 17)
    else()
        set_property(TARGET dftd4_helper PROPERTY CXX_STANDARD 14)
    endif(C17)
    if(DEFINED D4LIBS_DIR AND DEFINED D4INCLUDE_DIR)
    	link_directories(${LIBS_DIR})
        target_link_libraries(dftd4_helper PRIVATE libcpp_d4 cblas lapacke pthread)
    else()
    target_link_libraries(dftd4_helper PRIVATE libcpp_d4 ${LAPACKE_LIBRARIES}  ${CBLAS_LIBRARIES} pthread)
    endif(DEFINED D4LIBS_DIR AND DEFINED D4INCLUDE_DIR)
    endif()

    set(curcuma_d4_SRC
        src/core/qm_methods/dftd4interface.cpp
    )
    add_library(curcuma_d4  ${curcuma_d4_SRC})
    if(DEFINED D4LIBS_DIR AND DEFINED D4INCLUDE_DIR)
	    target_link_libraries(curcuma_d4 PUBLIC libcpp_d4 cblas lapacke )
    else()
	    target_link_libraries(curcuma_d4 PUBLIC libcpp_d4 ${LAPACKE_LIBRARIES}  ${CBLAS_LIBRARIES} )
    endif(DEFINED D4LIBS_DIR AND DEFINED D4INCLUDE_DIR)
    target_link_libraries(curcuma_core curcuma_d4)
endif()

if(USE_Plumed)
   target_link_libraries(curcuma_core ${PROJECT_SOURCE_DIR}/external/plumed2/src/lib/libplumed.so)
endif()

target_link_libraries(curcuma_core pthread fmt::fmt-header-only )
if(USE_BLAS)
    target_link_libraries(curcuma_core blas)
endif()
if(USE_MKL)
    target_link_libraries(curcuma_core -m64 -I${MKLROOT}/include  -Wl,--no-as-needed -L${MKLROOT}/lib -lmkl_intel_lp64 -lmkl_gnu_thread -lmkl_core)

endif()
if(WIN32) # Check if we are on Windows
else()
     target_link_libraries(curcuma_core dl )
endif(WIN32)

target_link_libraries(curcuma fmt::fmt-header-only)

target_link_libraries(curcuma curcuma_core)
add_executable(curcuma_helper
        src/helpers/main.cpp)
        
add_executable(cli_helper
        src/helpers/cli_test.cpp)

add_executable(parallel_scf
        src/helpers/parallel_scf.cpp)

target_link_libraries(curcuma_helper fmt::fmt-header-only)
target_link_libraries(curcuma_helper curcuma_core)

# Enable precompiled headers for helper executables
if(USE_PCH)
    target_precompile_headers(curcuma_helper REUSE_FROM curcuma_core)
    target_precompile_headers(cli_helper REUSE_FROM curcuma_core)
    target_precompile_headers(parallel_scf REUSE_FROM curcuma_core)
endif()

set_property(TARGET curcuma_helper PROPERTY LINK_FLAGS_RELEASE -s)
set_property(TARGET curcuma_helper PROPERTY LINK_FLAGS_RELWITHDEBINFO -s)

if(C17)
    set_property(TARGET curcuma_helper PROPERTY CXX_STANDARD 17)
else()
    set_property(TARGET curcuma_helper PROPERTY CXX_STANDARD 14)
endif(C17)

add_subdirectory(test_cases)
include(CTest)

target_sources(Continuous
  PRIVATE
    src/core/qmdff_par.h
)
add_test(NAME AAAbGal_dtemplate COMMAND AAAbGal dtemplate WORKING_DIRECTORY ${PROJECT_BINARY_DIR}/test_cases)
add_test(NAME AAAbGal_free COMMAND AAAbGal free WORKING_DIRECTORY ${PROJECT_BINARY_DIR}/test_cases)
add_test(NAME AAAbGal_template COMMAND AAAbGal template WORKING_DIRECTORY ${PROJECT_BINARY_DIR}/test_cases)
add_test(NAME AAAbGal_subspace COMMAND AAAbGal subspace WORKING_DIRECTORY ${PROJECT_BINARY_DIR}/test_cases)
#add_test(NAME AAAbGal_incremental COMMAND AAAbGal incr WORKING_DIRECTORY ${PROJECT_BINARY_DIR}/test_cases)

#set_tests_properties(AAAbGal_incremental PROPERTIES TIMEOUT 300)

add_test(NAME confscan_subspace COMMAND confscan_test subspace WORKING_DIRECTORY ${PROJECT_BINARY_DIR}/test_cases)
add_test(NAME confscan_free COMMAND confscan_test free WORKING_DIRECTORY ${PROJECT_BINARY_DIR}/test_cases)
add_test(NAME confscan_dtemplate COMMAND confscan_test dtemplate WORKING_DIRECTORY ${PROJECT_BINARY_DIR}/test_cases)
add_test(NAME confscan_template COMMAND confscan_test template WORKING_DIRECTORY ${PROJECT_BINARY_DIR}/test_cases)
add_test(NAME confscan_molalign COMMAND confscan_test molalign WORKING_DIRECTORY ${PROJECT_BINARY_DIR}/test_cases)
add_test(NAME confscan_sLX1 COMMAND confscan_test sLX1 WORKING_DIRECTORY ${PROJECT_BINARY_DIR}/test_cases)
add_test(NAME confscan_sLX2 COMMAND confscan_test sLX2 WORKING_DIRECTORY ${PROJECT_BINARY_DIR}/test_cases)
add_test(NAME confscan_sLX2Reset COMMAND confscan_test sLX2Reset WORKING_DIRECTORY ${PROJECT_BINARY_DIR}/test_cases)
add_test(NAME confscan_sLX20 COMMAND confscan_test sLX20 WORKING_DIRECTORY ${PROJECT_BINARY_DIR}/test_cases)
add_test(NAME confscan_sLX20Reset COMMAND confscan_test sLX20Reset WORKING_DIRECTORY ${PROJECT_BINARY_DIR}/test_cases)

add_test(NAME confstat COMMAND confstat_tests WORKING_DIRECTORY ${PROJECT_BINARY_DIR}/test_cases)


install(TARGETS curcuma RUNTIME DESTINATION bin)
install(TARGETS curcuma_helper RUNTIME DESTINATION bin)<|MERGE_RESOLUTION|>--- conflicted
+++ resolved
@@ -37,7 +37,6 @@
 option(USE_MKL
     "Enable MKL" OFF)
 
-<<<<<<< HEAD
 option(CURCUMA_DEBUG
     "Enable debug output and timing" OFF)
 
@@ -45,13 +44,10 @@
     "Enable colors by default" ON)
 
 set(CURCUMA_DEBUG_LEVEL 2 CACHE STRING "Debug verbosity level 0-3")
-=======
-option(DEBUG_ON
-    "Enable Debugging output" OFF)
+
 
 option(USE_PCH
     "Enable Precompiled Headers for faster compilation" ON)
->>>>>>> 7c637458
 
 if(USE_MKL)
     if(NOT DEFINED MKL_ROOT)
