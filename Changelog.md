--- conflicted
+++ resolved
@@ -1,11 +1,9 @@
 # The (incomplete) curcuma Changelog
 
 ### pre Alpha
-<<<<<<< HEAD
+
 - add reordering for non-conformer/non-isomer structures
-=======
 - add step-wise-rmsd for two trajectories
->>>>>>> 2b30c46e
 - find more or less unique conformers in trajectories
 - scan xyz files (trajectories) for hbonds and prints each single distance for each step
 - include optional XTB
