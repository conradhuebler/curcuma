--- conflicted
+++ resolved
@@ -65,7 +65,7 @@
     CurcumaLogger::header("Trajectory RMSD Analysis");
 
     // Enhanced parameter display with more context
-    CurcumaLogger::param("Input trajectory", m_filename);
+    CurcumaLogger::param("Input trajectory", Filename());
     CurcumaLogger::param("Write conformers", m_writeUnique ? "Yes" : "No");
     if (m_writeUnique) {
         CurcumaLogger::param("RMSD threshold", fmt::format("{:.3f} Å", m_rmsd_threshold));
@@ -79,18 +79,12 @@
         CurcumaLogger::param("Reference atoms", std::to_string(m_atoms));
     }
 
-<<<<<<< HEAD
-    // Modern C++ way to remove file extension
-    m_outfile = m_filename;
+    // Modern C++ way to remove file extension - more robust than pop_back()
+    m_outfile = Filename();
     size_t last_dot = m_outfile.find_last_of('.');
     if (last_dot != std::string::npos) {
         m_outfile = m_outfile.substr(0, last_dot);
     }
-=======
-    m_outfile = Filename();
-    for (int i = 0; i < 4; ++i)
-        m_outfile.pop_back();
->>>>>>> 7c637458
 
     // Initialize output files with user feedback
     if (m_writeRMSD) {
@@ -177,7 +171,7 @@
     // Count actual molecules, not lines - this is more accurate for XYZ trajectories
     m_max_lines = 0;
     {
-        FileIterator counter(m_filename);
+        FileIterator counter(Filename());
         while (!counter.AtEnd()) {
             counter.Next(); // Skip the molecule data, just count
             m_max_lines++;
@@ -187,8 +181,7 @@
     CurcumaLogger::success_fmt("Found {} trajectory frames to analyze", m_max_lines);
 
     Molecule prev;
-<<<<<<< HEAD
-    FileIterator file(m_filename);
+    FileIterator file(Filename());
     // Improved progress tracking with better efficiency
     std::vector<bool> progress_reported(21, false); // 5% increments
     int structures_processed = 0;
@@ -199,14 +192,9 @@
 
     // Better debugging information
     if (m_verbosity >= 2) {
-        CurcumaLogger::info_fmt("FileIterator initialized for: {}", m_filename);
+        CurcumaLogger::info_fmt("FileIterator initialized for: {}", Filename());
         CurcumaLogger::info_fmt("Expected {} lines to process", m_max_lines);
     }
-
-=======
-    FileIterator file(Filename());
-    std::vector<int> progress(10, 0);
->>>>>>> 7c637458
     while (!file.AtEnd()) {
         auto molecule = std::make_unique<Molecule>(file.Next());
         structures_processed++;
@@ -395,16 +383,12 @@
 
 void RMSDTraj::CompareTrajectories()
 {
-<<<<<<< HEAD
     // Ensure CurcumaLogger verbosity is synchronized
     CurcumaLogger::set_verbosity(m_verbosity);
 
     CurcumaLogger::success("Comparing two trajectories...");
 
-    FileIterator file1(m_filename);
-=======
     FileIterator file1(Filename());
->>>>>>> 7c637458
     FileIterator file2(m_second_file);
 
     json RMSDJsonControl = {
