--- conflicted
+++ resolved
@@ -173,11 +173,9 @@
     m_update_rotation = Json2KeyWord<bool>(m_defaults, "update-rotation");
     m_split = Json2KeyWord<bool>(m_defaults, "split");
     m_write = Json2KeyWord<bool>(m_defaults, "writefiles");
-<<<<<<< HEAD
-=======
+
     m_nomunkres = Json2KeyWord<bool>(m_defaults, "nomunkres");
 
->>>>>>> 28106407
     //   if (Json2KeyWord<bool>(m_defaults, "skipless")) {
     m_openLoop = true;
     m_closeLoop = false;
