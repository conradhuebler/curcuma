/*
 * <Scan and judge conformers from different input. >
 * Copyright (C) 2020 - 2023 Conrad Hübler <Conrad.Huebler@gmx.net>
 *
 * This program is free software: you can redistribute it and/or modify
 * it under the terms of the GNU General Public License as published by
 * the Free Software Foundation, either version 3 of the License, or
 * (at your option) any later version.
 *
 * This program is distributed in the hope that it will be useful,
 * but WITHOUT ANY WARRANTY; without even the implied warranty of
 * MERCHANTABILITY or FITNESS FOR A PARTICULAR PURPOSE.  See the
 * GNU General Public License for more details.
 *
 * You should have received a copy of the GNU General Public License
 * along with this program.  If not, see <http://www.gnu.org/licenses/>.
 *
 */

#include <cstring>
#include <fstream>
#include <iomanip>
#include <iostream>
#include <string>
#include <vector>

#include "external/CxxThreadPool/include/CxxThreadPool.h"

#include <fmt/color.h>
#include <fmt/core.h>

#include "src/capabilities/confstat.h"
#include "src/capabilities/persistentdiagram.h"
#include "src/capabilities/rmsd.h"

#include "src/core/fileiterator.h"

#include "src/core/energycalculator.h"

#include "src/tools/general.h"

#include "json.hpp"
using json = nlohmann::json;

#include "confscan.h"

int ConfScanThread::execute()
{
    m_driver->setThreads(m_threads);
    m_driver->setReference(m_reference);
    m_driver->setTarget(m_target);

    m_old_rmsd = m_driver->BestFitRMSD();
    m_keep_molecule = true;
    m_break_pool = false;
    m_reorder_worked = false;
    m_reused_worked = false;
    m_reorder_rule.clear();
<<<<<<< HEAD

=======
    m_rmsd = m_driver->BestFitRMSD();
    if (m_rmsd < m_rmsd_threshold) {
        m_keep_molecule = false;
        m_break_pool = true;
        return 0;
    }
#ifdef WriteMoreInfo
>>>>>>> 2d472461
    double Ia = abs(m_reference.Ia() - m_target.Ia());
    double Ib = abs(m_reference.Ib() - m_target.Ib());
    double Ic = abs(m_reference.Ic() - m_target.Ic());

    m_input.dIa = Ia;
    m_input.dIb = Ib;
    m_input.dIc = Ic;
    const Matrix m = (m_reference.getPersisentImage() - m_target.getPersisentImage());
    double diff_ripser = m.cwiseAbs().sum();
    m_input.dH = diff_ripser;
    m_input.dHM = m;
    m_input.dE = std::abs(m_reference.Energy() - m_target.Energy()) * 2625.5;

    for (int i = 0; i < m_reorder_rules.size(); ++i) {
        if (m_reorder_rules[i].size() != m_reference.AtomCount() || m_reorder_rules[i].size() == 0)
            continue;

        double tmp_rmsd = m_driver->Rules2RMSD(m_reorder_rules[i]);
        if (tmp_rmsd < m_rmsd_threshold && (m_MaxHTopoDiff == -1 || m_driver->HBondTopoDifference() <= m_MaxHTopoDiff)) {
            m_keep_molecule = false;
            m_break_pool = true;
            m_reused_worked = true;
            m_rmsd = tmp_rmsd;

            m_input.rmsd = m_rmsd;
            m_reorder_rule = m_reorder_rules[i];
            return 0;
        }
    }

    if (m_reuse_only) {
        return 0;
    }

    m_driver->start();
    m_rmsd = m_driver->RMSD();

    m_input.rmsd = m_rmsd;

    if (m_rmsd <= m_rmsd_threshold && (m_MaxHTopoDiff == -1 || m_driver->HBondTopoDifference() <= m_MaxHTopoDiff)) {
        m_keep_molecule = false;
        m_break_pool = true;
        m_reorder_worked = true;

        m_reorder_rule = m_driver->ReorderRules();
    }
    m_driver->clear();
    return 0;
}

int ConfScanThreadNoReorder::execute()
{
    m_driver->setReference(m_reference);
    m_driver->setTarget(m_target);
    m_keep_molecule = true;

    m_driver->start();
    m_rmsd = m_driver->RMSD();
    m_input.rmsd = m_rmsd;

    double Ia = abs(m_reference.Ia() - m_target.Ia());
    double Ib = abs(m_reference.Ib() - m_target.Ib());
    double Ic = abs(m_reference.Ic() - m_target.Ic());
    m_input.dIa = Ia;
    m_input.dIb = Ib;
    m_input.dIc = Ic;
    m_DI = (Ia + Ib + Ic) * third;
    const Matrix m = (m_reference.getPersisentImage() - m_target.getPersisentImage());
    m_DH = m.cwiseAbs().sum();
    m_input.dH = m_DH;
    m_input.dHM = m;
    m_input.dE = std::abs(m_reference.Energy() - m_target.Energy()) * 2625.5;
    if (m_rmsd <= m_rmsd_threshold && (m_MaxHTopoDiff == -1 || m_driver->HBondTopoDifference() <= m_MaxHTopoDiff)) {
        m_keep_molecule = false;
        m_break_pool = true;
    }

    m_driver->clear();
    return 0;
}

ConfScan::ConfScan(const json& controller, bool silent)
    : CurcumaMethod(ConfScanJson, controller, silent)
{
    UpdateController(controller);
}

ConfScan::~ConfScan()
{
    for (auto i : m_molecules) {
        delete i.second;
    }
}

void ConfScan::LoadControlJson()
{
    m_noname = Json2KeyWord<bool>(m_defaults, "noname");
    m_restart = Json2KeyWord<bool>(m_defaults, "restart");

    m_heavy = Json2KeyWord<bool>(m_defaults, "heavy");

    m_rmsd_threshold = Json2KeyWord<double>(m_defaults, "rmsd");

    if (m_heavy && m_rmsd_threshold == -1)
        m_rmsd_threshold = 0.75;
    else if (!m_heavy && m_rmsd_threshold == -1)
        m_rmsd_threshold = 0.9;

    m_maxrank = Json2KeyWord<double>(m_defaults, "rank");
    m_writeXYZ = Json2KeyWord<bool>(m_defaults, "writeXYZ");
    m_force_reorder = Json2KeyWord<bool>(m_defaults, "forceReorder");
    m_check_connections = Json2KeyWord<bool>(m_defaults, "check");
    m_energy_cutoff = Json2KeyWord<double>(m_defaults, "maxenergy");

    if (m_defaults["sLE"].is_number())
        m_sLE = { Json2KeyWord<double>(m_defaults, "sLE") };
    else if (m_defaults["sLE"].is_string())
        m_sLE = Tools::String2DoubleVec(Json2KeyWord<std::string>(m_defaults, "sLE"), ",");

    if (m_defaults["sLI"].is_number())
        m_sLI = { Json2KeyWord<double>(m_defaults, "sLI") };
    else if (m_defaults["sLI"].is_string())
        m_sLI = Tools::String2DoubleVec(Json2KeyWord<std::string>(m_defaults, "sLI"), ",");

    if (m_defaults["sLH"].is_number())
        m_sLH = { Json2KeyWord<double>(m_defaults, "sLH") };
    else if (m_defaults["sLH"].is_string())
        m_sLH = Tools::String2DoubleVec(Json2KeyWord<std::string>(m_defaults, "sLH"), ",");

    if (m_sLE.size() != m_sLI.size() || m_sLE.size() != m_sLH.size()) {
        std::cout << "Inconsistent length of steps requested, will abort now." << std::endl;
        exit(1);
    }

    m_reset = Json2KeyWord<bool>(m_defaults, "reset");
    m_analyse = Json2KeyWord<bool>(m_defaults, "analyse");

    m_skipinit = Json2KeyWord<bool>(m_defaults, "skipinit");
    m_skipreorder = Json2KeyWord<bool>(m_defaults, "skipreorder");
    m_skipreuse = Json2KeyWord<bool>(m_defaults, "skipreuse");
    m_mapped = Json2KeyWord<bool>(m_defaults, "mapped");

    m_sTE = Json2KeyWord<double>(m_defaults, "sTE");
    m_sTI = Json2KeyWord<double>(m_defaults, "sTI");
    m_sTH = Json2KeyWord<double>(m_defaults, "sTH");

    m_lastdE = Json2KeyWord<double>(m_defaults, "lastdE");
    m_domolalign = Json2KeyWord<double>(m_defaults, "domolalign");

    m_skip = Json2KeyWord<int>(m_defaults, "skip");
    m_allxyz = Json2KeyWord<bool>(m_defaults, "allxyz");
    m_reduced_file = Json2KeyWord<bool>(m_defaults, "fewerFile");

    m_update = Json2KeyWord<bool>(m_defaults, "update");
    m_maxParam = Json2KeyWord<int>(m_defaults, "MaxParam");
    m_useorders = Json2KeyWord<int>(m_defaults, "UseOrders");
    m_MaxHTopoDiff = Json2KeyWord<int>(m_defaults, "MaxHTopoDiff");
    m_threads = m_defaults["threads"].get<int>();
    m_RMSDmethod = Json2KeyWord<std::string>(m_defaults, "RMSDMethod");
    if (m_RMSDmethod == "molalign") {
        fmt::print(fg(fmt::color::green) | fmt::emphasis::bold, "\nPlease cite the follow research report!\nJ. Chem. Inf. Model. 2023, 63, 4, 1157–1165 - DOI: 10.1021/acs.jcim.2c01187\n\n");
        m_domolalign = -1;
    }
    m_ignoreRotation = Json2KeyWord<bool>(m_defaults, "ignoreRotation");
    m_ignoreBarCode = Json2KeyWord<bool>(m_defaults, "ignoreBarCode");
    m_update_rotation = Json2KeyWord<bool>(m_defaults, "update-rotation");
    m_split = Json2KeyWord<bool>(m_defaults, "split");
    m_write = Json2KeyWord<bool>(m_defaults, "writefiles");

    m_nomunkres = Json2KeyWord<bool>(m_defaults, "nomunkres");
    m_molalign = Json2KeyWord<std::string>(m_defaults, "molalignbin");
    m_molaligntol = Json2KeyWord<int>(m_defaults, "molaligntol");

    m_looseThresh = m_defaults["looseThresh"];
    m_tightThresh = m_defaults["tightThresh"];

#pragma message("these hacks to overcome the json stuff are not nice, TODO!")
    try {
        m_rmsd_element_templates = m_defaults["RMSDElement"].get<std::string>();
        StringList elements = Tools::SplitString(m_rmsd_element_templates, ",");
        for (const std::string& str : elements)
            m_rmsd_element_templates.push_back(std::stod(str));

        if (m_element_templates.size())
            m_RMSDElement = m_element_templates[0];

    } catch (const nlohmann::detail::type_error& error) {
        m_RMSDElement = Json2KeyWord<int>(m_defaults, "RMSDElement");
        m_rmsd_element_templates.push_back(m_RMSDElement);
    }
    if (m_RMSDmethod.compare("hybrid") == 0 /* && m_rmsd_element_templates.compare("") == 0 */) {
        std::cout << "Reordering method hybrid has to be combined with element types. I will chose for you nitrogen and oxygen!" << std::endl;
        std::cout << "This is equivalent to adding:\' -rmsdelement 7,8 \' to your argument list!" << std::endl;
        m_rmsd_element_templates = "7,8";
    }
    m_prev_accepted = Json2KeyWord<std::string>(m_defaults, "accepted");

    if (m_useorders == -1)
        m_useorders = 10;
}

bool ConfScan::openFile()
{
    bool xyzfile = std::string(m_filename).find(".xyz") != std::string::npos || std::string(m_filename).find(".trj") != std::string::npos;

    if (xyzfile == false)
        throw 1;

    int molecule = 0;
    PersistentDiagram diagram(m_defaults);
    FileIterator file(m_filename);
    while (!file.AtEnd()) {
        Molecule* mol = new Molecule(file.Next());
        double energy = mol->Energy();
        if (std::abs(energy) < 1e-5 || m_method.compare("") != 0) {
            // XTBInterface interface; // As long as xtb leaks, we have to put it heare
            if (m_method == "")
                m_method = "gfn2";
            EnergyCalculator interface(m_method, m_controller);
            // I might not leak really, but was unable to clear everything

            interface.setMolecule(mol);
            energy = interface.CalculateEnergy(false);
        }
        m_ordered_list.insert(std::pair<double, int>(energy, molecule));
        molecule++;
        if (m_noname)
            mol->setName(NamePattern(molecule));

        mol->CalculateRotationalConstants();
        diagram.setDistanceMatrix(mol->LowerDistanceVector());
        mol->setPersisentImage(diagram.generateImage(diagram.generatePairs()));

        std::pair<std::string, Molecule*> pair(mol->Name(), mol);
        m_molecules.push_back(pair);
    }

    if (m_prev_accepted != "") {
        double min_energy = 0;
        bool xyzfile = std::string(m_prev_accepted).find(".xyz") != std::string::npos || std::string(m_prev_accepted).find(".trj") != std::string::npos;

        if (xyzfile == false)
            throw 1;

        int molecule = 0;

        FileIterator file(m_prev_accepted);
        while (!file.AtEnd()) {
            Molecule* mol = new Molecule(file.Next());
            double energy = mol->Energy();
            if (std::abs(energy) < 1e-5 || m_method.compare("") != 0) {
                // XTBInterface interface; // As long as xtb leaks, we have to put it heare
                if (m_method == "")
                    m_method = "gfn2";
                EnergyCalculator interface(m_method, m_controller);
                // I might not leak really, but was unable to clear everything

                interface.setMolecule(mol);
                energy = interface.CalculateEnergy(false);
            }
            min_energy = std::min(min_energy, energy);
            mol->CalculateRotationalConstants();

            diagram.setDimension(2);
            diagram.setDistanceMatrix(mol->LowerDistanceVector());
            mol->setPersisentImage(diagram.generateImage(diagram.generatePairs()));
            m_previously_accepted.push_back(mol);
        }
        m_lowest_energy = min_energy;
        m_result = m_previously_accepted;
    }
    return true;
}

void ConfScan::ReadControlFile()
{
    json control;
    try {
        control = LoadControl();
    } catch (int error) {
        if (error == 404) // No control given
            return;
    }
    json confscan;
    try {
        confscan = control[MethodName()[0]];
    } catch (json::type_error& e) {
        return; // File does not contain control information for ConfScan
    }

    try {
        m_maxrank = confscan["MaxRank"];
    } catch (json::type_error& e) {
    }

    try {
        m_rmsd_threshold = confscan["RMSDThreshold"];
    } catch (json::type_error& e) {
    }
}

bool ConfScan::LoadRestartInformation()
{
    if (!Restart())
        return false;
    StringList files = RestartFiles();

    int error = 0;
    for (const auto& f : files) {
        std::vector<std::vector<int>> reorder_cached;

        std::cout << "Reading file " << f << std::endl;
        std::ifstream file(f);
        json restart;
        try {
            file >> restart;
        } catch (json::type_error& e) {
            error++;
            continue;
        } catch (json::parse_error& e) {
            error++;
            continue;
        }
        json confscan;
        try {
            confscan = restart[MethodName()[0]];
        } catch (json::type_error& e) {
            error++;
            continue;
        }
        try {
            reorder_cached = Tools::String2VectorVector(confscan["ReorderRules"]);
        } catch (json::type_error& e) {
        }
        try {
            m_reference_restored_energy = confscan["ReferenceLastEnergy"];
        } catch (json::type_error& e) {
        }
        try {
            m_target_restored_energy = confscan["TargetLastEnergy"];
        } catch (json::type_error& e) {
        }
        if (m_lastdE < 0) {
            try {
                m_lastdE = confscan["deltaE"];
            } catch (json::type_error& e) {
            }
        }
        for (const auto& vector : reorder_cached)
            if (std::find(m_reorder_rules.begin(), m_reorder_rules.end(), vector) == m_reorder_rules.end())
                m_reorder_rules.push_back(vector);
    }
    m_useRestart = files.size() == 1 && error != int(files.size());
    std::cout << "Starting with " << m_reorder_rules.size() << " initial reorder rules." << std::endl;
    return true;
}

nlohmann::json ConfScan::WriteRestartInformation()
{
    json block;
    block["ReorderRules"] = Tools::VectorVector2String(m_reorder_rules);
    block["ReferenceLastEnergy"] = m_reference_last_energy;
    block["TargetLastEnergy"] = m_target_last_energy;
    block["deltaE"] = m_dE;
    block["dLI"] = m_dLI;
    block["dLH"] = m_dLH;
    block["dLE"] = m_dLE;
    block["dTI"] = m_dTI;
    block["dTH"] = m_dTH;
    block["dTE"] = m_dTE;

    return block;
}

void ConfScan::SetUp()
{
    ReadControlFile();
    LoadRestartInformation();

    m_fail = 0;
    m_start = 0;
    m_end = m_ordered_list.size();

    m_result_basename = m_filename;
    m_result_basename.erase(m_result_basename.end() - 4, m_result_basename.end());

    m_accepted_filename = m_result_basename + ".accepted.xyz";
    m_1st_filename = m_result_basename + ".initial.xyz";
    m_2nd_filename = m_result_basename + ".reorder";
    m_3rd_filename = m_result_basename + ".reuse.xyz";

    m_rejected_filename = m_result_basename + ".rejected.xyz";
    m_statistic_filename = m_result_basename + ".statistic.log";
    m_joined_filename = m_result_basename + ".joined.xyz";
    m_threshold_filename = m_result_basename + ".thresh.xyz";

    m_param_file = m_result_basename + ".param.dat";
    m_skip_file = m_result_basename + ".param.skip.dat";
    m_perform_file = m_result_basename + ".param.perf.dat";
    m_success_file = m_result_basename + ".param.success.dat";
    m_limit_file = m_result_basename + ".param.limit.dat";

    std::ofstream result_file;
    if (m_writeFiles) {
        result_file.open(m_accepted_filename);
        result_file.close();
    }

    std::ofstream failed_file;
    if (m_writeFiles && !m_reduced_file) {
        failed_file.open(m_rejected_filename);
        failed_file.close();
    }

    std::ofstream statistic_file;
    if (m_writeFiles && !m_reduced_file) {
        statistic_file.open(m_statistic_filename);
        statistic_file.close();
    }

    std::ofstream thresh_file;
    if (m_writeFiles && !m_reduced_file) {
        thresh_file.open(m_threshold_filename);
        thresh_file.close();
    }

    if (m_previously_accepted.size()) {
        std::ofstream joined_file;
        joined_file.open(m_joined_filename);
        joined_file.close();
    }

    std::ofstream st_file;
    if (m_writeFiles && !m_reduced_file) {
        st_file.open(m_1st_filename);
        st_file.close();
    }

    std::ofstream parameters_file;
    parameters_file.open(m_success_file);
    parameters_file << "# RMSD(new)\tRMSD(old)\tDelta E\tDelta H\tDelta I" << std::endl;
    parameters_file.close();

    if (m_analyse) {
        std::ofstream parameters_skipped;
        parameters_skipped.open(m_skip_file);
        parameters_skipped.close();

        std::ofstream parameters_performed;
        parameters_performed.open(m_perform_file);
        parameters_performed.close();

        std::ofstream parameters_limit;
        parameters_limit.open(m_limit_file);
        parameters_limit.close();
    }

    std::cout << "''''''''''''''''''''''''''''''''''''''''''''''''''''''''''''''''''" << std::endl
              << "" << std::endl;

    if (m_heavy)
        std::cout << "    RMSD Calculation will be performed only on heavy atoms! " << std::endl;
    else
        std::cout << "    RMSD Calculation will be performed on all atoms! " << std::endl;

    std::cout << "    RMSD Threshold set to: " << m_rmsd_threshold << " Angstrom" << std::endl;
    std::cout << "    Highest energy conformer allowed: " << m_energy_cutoff << " kJ/mol " << std::endl;
    std::cout << "    Threshold multipliers are loose / tight " << std::endl;

    std::cout << "    Ripser Persitance Diagrams definition for loose ";
    for (const auto& d : m_sLH)
        std::cout << d << " ";
    std::cout << " and tight thresholds " << m_sTH << std::endl;
    std::cout << "    Rotational Constants definition for loose ";
    for (const auto& d : m_sLI)
        std::cout << d << " ";
    std::cout << " and tight thresholds " << m_sTI << std::endl;

    std::cout << "    Energy definition for loose ";
    for (const auto& d : m_sLE)
        std::cout << d << " ";
    std::cout << " and tight thresholds " << m_sTE << std::endl;

    std::cout << "" << std::endl
              << "''''''''''''''''''''''''''''''''''''''''''''''''''''''''''''''''''" << std::endl
              << std::endl;
}

void ConfScan::AcceptMolecule(Molecule* molecule)
{
    m_result.push_back(molecule);
    m_stored_structures.push_back(molecule);
    m_accepted++;
    if (m_writeFiles && !m_reduced_file && m_current_filename.length()) {
        molecule->appendXYZFile(m_current_filename);
    }
}

void ConfScan::RejectMolecule(Molecule* molecule)
{
    m_rejected_structures.push_back(molecule);
    m_rejected++;
}

void ConfScan::WriteDotFile(const std::string& filename, const std::string& content)
{
    std::ofstream result_file;
    result_file.open(filename);
    result_file << "digraph graphname \n {\n";
    result_file << content << std::endl;
    result_file << "}";
}

void ConfScan::start()
{
    PrintController(m_controller);
    SetUp();
    RunTimer timer(false);
    std::ofstream result_file;

    if (!m_skipinit) {
        fmt::print("\n\nInitial Pass\nPerforming RMSD calculation without reordering now!\n\n");
        m_current_filename = m_1st_filename;
        if (m_writeFiles && !m_reduced_file) {
            result_file.open(m_statistic_filename, std::ios_base::app);
            result_file << "Results of 1st Pass" << std::endl;
            result_file.close();
        }
        CheckOnly(m_sLE[0], m_sLI[0], m_sLH[0]);
        PrintStatus("Result initial pass:");
        WriteDotFile(m_result_basename + ".initial.dot", m_first_content);
        m_sLE[0] = 1;
        m_sLI[0] = 1;
        m_sLH[0] = 1;
        m_collective_content = "edge [color=green];\n";
        m_collective_content += m_first_content + "\n";

        std::ofstream parameters_file;
        parameters_file.open(m_param_file);
        parameters_file << "# RMSD(old)\tDelta E\tDelta H\tDelta I" << std::endl;
        bool breakline = false;
        for (const auto& i : m_listThresh) {
            if (i.first > m_rmsd_threshold && !breakline) {
                parameters_file << std::endl;
                breakline = true;
            }
            parameters_file << i.first << " " << i.second[0] << " " << i.second[1] << " " << i.second[2] << std::endl;
        }

        fmt::print("\nInitial Pass finished after {} seconds!\n", timer.Elapsed() / 1000.0);
    } else {
        fmt::print("\n\nSkipping initial pass!\n\nSettings thresholds to high value ...");

        for (const auto& i : m_ordered_list)
            m_stored_structures.push_back(m_molecules.at(i.second).second);
        m_dLI = 1e23;
        m_dLH = 1e23;
        m_dLE = 1e23;
        m_looseThresh = 0;
        m_skipreuse = true;
    }

    if (!m_skipreorder) {
        std::ofstream parameters_skip;
        parameters_skip.open(m_skip_file, std::ios_base::app);
        parameters_skip << "# RMSD(old)\tDelta E\tDelta H\tDelta I" << std::endl;

        std::ofstream parameters_performed;
        parameters_performed.open(m_perform_file, std::ios_base::app);
        parameters_performed << "# RMSD(old)\tDelta E\tDelta H\tDelta I" << std::endl;
        for (int run = 0; run < m_sLE.size(); ++run) {
            m_current_filename = m_2nd_filename + "." + std::to_string(run + 1) + ".xyz";

            std::ofstream nd_file;
            if (m_writeFiles && !m_reduced_file) {
                nd_file.open(m_current_filename);
                nd_file.close();
            }
            double dLI = m_dLI;
            double dLH = m_dLH;
            double dLE = m_dLE;
            if (!m_mapped) {
                std::cout << m_sLI[run] << " " << m_sLH[run] << " " << m_sLE[run] << std::endl;
                std::cout << m_dLI << " " << m_dLH << " " << m_dLE << std::endl;

                dLI = m_dLI * m_sLI[run];
                dLH = m_dLH * m_sLH[run];
                dLE = m_dLE * m_sLE[run];
            } else {
                for (const auto& i : m_listThresh) {
                    if (i.first <= m_sLI[run] * m_rmsd_threshold)
                        dLI = std::max(dLI, i.second[2]);

                    if (i.first <= m_sLH[run] * m_rmsd_threshold)
                        dLH = std::max(dLH, i.second[1]);

                    if (i.first <= m_sLE[run] * m_rmsd_threshold)
                        dLE = std::max(dLE, i.second[0]);
                }
            }
            if (!CheckStop()) {
                timer.Reset();
                fmt::print("\n\nReorder Pass\nPerforming RMSD calculation with reordering now!\n\n");
                if (m_writeFiles && !m_reduced_file) {
                    result_file.open(m_statistic_filename, std::ios_base::app);
                    result_file << "Results of Reorder Pass #" << run + 1 << std::endl;
                    result_file.close();
                }
                std::ofstream parameters_success;
                parameters_success.open(m_success_file, std::ios_base::app);
                parameters_success << "# " << run << " run" << std::endl;

                Reorder(dLE, dLI, dLH, false);
                PrintStatus("Result Reorder pass:");
                WriteDotFile(m_result_basename + ".reorder." + std::to_string(run + 1) + ".dot", m_second_content);
                fmt::print("\nReorder Pass finished after {} seconds!\n", timer.Elapsed() / 1000.0);
                timer.Reset();
                m_collective_content += "edge [color=red];\n";
                m_collective_content += m_second_content + "\n";
                m_second_content.clear();
                if (m_analyse) {
                    parameters_performed << "# " << run << " run" << std::endl
                                         << std::endl;
                    parameters_skip << "# " << run << " run" << std::endl
                                    << std::endl;

                    for (const auto& i : m_listThresh) {
                        std::vector<double> element = { i.second[0], i.second[1], i.second[2] };
                        auto position = std::find(m_list_skipped.begin(), m_list_skipped.end(), element);
                        if (position != m_list_skipped.end()) {
                            parameters_skip << i.first << " " << i.second[0] << " " << i.second[1] << " " << i.second[2] << std::endl;
                            m_list_skipped.erase(position);
                            continue;
                        }

                        position = std::find(m_list_performed.begin(), m_list_performed.end(), element);
                        if (position != m_list_performed.end()) {
                            parameters_performed << i.first << " " << i.second[0] << " " << i.second[1] << " " << i.second[2] << std::endl;
                            m_list_performed.erase(position);
                        }
                    }
                    parameters_performed << std::endl;
                    parameters_skip << std::endl;
                }
            }
        }
        parameters_skip.close();
        parameters_performed.close();
    } else
        fmt::print("\nReorder Pass skipped!\n");
    if (!m_skipreuse) {
        if (!CheckStop()) {
            timer.Reset();
            m_current_filename = m_3rd_filename;
            if (m_reset)
                fmt::print("\n\nReuse Pass\nPerforming RMSD calculation with stored reorder rules using all structures.\n\n");
            else
                fmt::print("\n\nReuse Pass\nPerforming RMSD calculation with stored reorder rules using previously accepted structures.\n\n");

            if (m_writeFiles && !m_reduced_file) {
                result_file.open(m_statistic_filename, std::ios_base::app);
                PrintStatus("Result Reuse pass:");
                result_file.close();
            }
            m_exclude_list.clear();
            Reorder(-1, -1, -1, true, m_reset);
            PrintStatus("Result reuse pass:");
            WriteDotFile(m_result_basename + ".reuse.dot", m_second_content);
            fmt::print("\nReuse Pass finished after {} seconds!\n", timer.Elapsed() / 1000.0);
            timer.Reset();
            m_collective_content += "edge [color=blue];\n";
            m_collective_content += m_second_content + "\n";
        }
    }

#ifdef WriteMoreInfo
    int index = 1;
    for (const auto& i : m_dnn_data) {
        json data;
        data["xcount"] = 5;
        data["ycount"] = 1;
        data["Xcount"] = 1;
        data["y1"] = i.rmsd;
        data["x1"] = i.dE;
        data["x2"] = i.dIa;
        data["x3"] = i.dIb;
        data["x4"] = i.dIc;
        data["x5"] = i.dH;
        data["X1"] = Tools::Matrix2String(i.dHM);
        std::ofstream restart_file("confscan_saved_" + std::to_string(index) + ".json");
        restart_file << data;
        index++;
    }
#endif
    std::ofstream dotfile;
    dotfile.open(m_result_basename + ".dot");
    dotfile << "digraph graphname \n {\n";
    dotfile << m_collective_content;
    dotfile << "}";
    Finalise();
}

void ConfScan::CheckOnly(double sLE, double sLI, double sLH)
{
    std::string content_dot;
    std::string laststring;
    m_maxmol = m_ordered_list.size();

    json rmsd = RMSDJson;
    rmsd["silent"] = true;
    rmsd["check"] = CheckConnections();
    rmsd["heavy"] = m_heavy;
    rmsd["noreorder"] = true;

    std::vector<ConfScanThreadNoReorder*> threads;
    std::vector<std::vector<int>> rules;
    CxxThreadPool* p = new CxxThreadPool;
    p->setActiveThreadCount(m_threads);

    for (auto& i : m_ordered_list) {
        if (m_skip) {
            m_skip--;
            continue;
        }
        if (m_maxrank <= m_accepted && m_maxrank > -1)
            continue;

        int index = i.second;
        Molecule* mol1 = m_molecules.at(index).second;
        if (mol1->Check() == 1) {
            m_rejected++;
            m_start++;
            PrintStatus();
            continue;
        }
        if (m_result.size() == 0) {
            AcceptMolecule(mol1);
            ConfScanThreadNoReorder* thread = addThreadNoreorder(mol1, rmsd);
            threads.push_back(thread);
            p->addThread(thread);
            m_all_structures.push_back(mol1);

            m_lowest_energy = mol1->Energy();
            continue;
        }
        p->Reset();
        m_current_energy = mol1->Energy();
        m_dE = (m_current_energy - m_lowest_energy) * 2625.5;

        bool keep_molecule = true;
        for (int i = 0; i < threads.size(); ++i) {
            threads[i]->setTarget(mol1);
        }
        p->StaticPool();
        p->StartAndWait();

        for (auto* t : threads) {
            if (!m_mapped) {
                m_dLI = std::max(m_dLI, t->DI() * (t->RMSD() <= (sLI * m_rmsd_threshold)));
                m_dLH = std::max(m_dLH, t->DH() * (t->RMSD() <= (sLH * m_rmsd_threshold)));
                m_dLE = std::max(m_dLE, (std::abs(t->Reference()->Energy() - mol1->Energy()) * 2625.5) * (t->RMSD() <= (sLE * m_rmsd_threshold)));
            }
            m_listThresh.insert(std::pair<double, std::vector<double>>(t->RMSD(), { (std::abs(t->Reference()->Energy() - mol1->Energy()) * 2625.5), t->DH(), t->DI() }));

            m_dTI = std::max(m_dTI, t->DI() * (t->RMSD() <= (m_sTI * m_rmsd_threshold)));
            m_dTH = std::max(m_dTH, t->DH() * (t->RMSD() <= (m_sTH * m_rmsd_threshold)));
            m_dTE = std::max(m_dTE, (std::abs(t->Reference()->Energy() - mol1->Energy()) * 2625.5) * (t->RMSD() <= (m_sTE * m_rmsd_threshold)));

            if (t->KeepMolecule() == false) {
                keep_molecule = false;
                writeStatisticFile(t->Reference(), mol1, t->RMSD());

                if (laststring.compare("") != 0 && laststring.compare(t->Reference()->Name()) != 0)
                    m_first_content += "\"" + laststring + "\" -> \"" + t->Reference()->Name() + "\"[style=dotted];\n";

                m_first_content += "\"" + t->Reference()->Name() + "\" [shape=box, label=\"" + t->Reference()->Name() + "\"];\n";
                m_first_content += "\"" + mol1->Name() + "\" [label=\"" + mol1->Name() + "\"];\n";
                m_first_content += "\"" + t->Reference()->Name() + "\" -> \"" + mol1->Name() + "\" [style=bold,label=" + std::to_string(t->RMSD()) + "];\n";
                laststring = t->Reference()->Name();

#ifdef WriteMoreInfo
                m_dnn_data.push_back(t->getDNNInput());
#endif
                break;
            }
        }

        if (keep_molecule) {
            ConfScanThreadNoReorder* thread = addThreadNoreorder(mol1, rmsd);
            threads.push_back(thread);
            p->addThread(thread);
            AcceptMolecule(mol1);
        } else {
            RejectMolecule(mol1);
        }
        PrintStatus();
        m_all_structures.push_back(mol1);
    }
    p->clear();
    delete p;
}

void ConfScan::PrintSetUp(double dLE, double dLI, double dLH)
{
    // To be finalised and tested

    /*
        fmt::print(
            "'{0:'^{1}}'\n"
            "'{2: ^{1}}'\n"
            "'{0: ^{1}}'\n"
            "*{3: ^{1}}*\n"
            "*{0: ^{1}}*\n"
            "*{12: ^{1}}*\n"
            "*{0: ^{1}}*\n"
            "*{4: ^{1}}*\n"
            "*{5: ^{1}}*\n"
            "*{0: ^{1}}*\n"
            "*{6: ^{1}}*\n"
            "*{7: ^{1}}*\n"
            "*{0: ^{1}}*\n"
            "*{8: ^{1}}*\n"
            "*{9: ^{1}}*\n"
            "*{10: ^{1}}*\n"
            "*{0: ^{1}}*\n"
            "*{11: ^{1}}*\n"
            "*{0: ^{1}}*\n"
            "*{0:*^{1}}*\n",
            "", 60,
            "Thresholds in rotational constants (averaged over Ia, Ib and Ic) and Ripser Image:");
    */

    std::cout << "" << std::endl
              << "''''''''''''''''''''''''''''''''''''''''''''''''''''''''''''''''''" << std::endl;
    std::cout << "    Thresholds in rotational constants (averaged over Ia, Ib and Ic): " << std::endl;
    std::cout << "    Loose Threshold: " << dLI << " MHz" << std::endl;
    std::cout << "    Tight Threshold: " << m_dTI << " MHz" << std::endl;
    std::cout << "    Thresholds in difference of ripser images: " << std::endl;
    std::cout << "    Loose Threshold: " << dLH << " " << std::endl;
    std::cout << "    Tight Threshold: " << m_dTH << " " << std::endl;
    std::cout << "    Thresholds for energy differences: " << std::endl;
    std::cout << "    Loose Threshold: " << dLE << " kJ/mol" << std::endl;
    std::cout << "    Tight Threshold: " << m_dTE << " kJ/mol" << std::endl;

    std::cout << "" << std::endl
              << "''''''''''''''''''''''''''''''''''''''''''''''''''''''''''''''''''" << std::endl
              << std::endl;

    if (dLE > 0 || dLH > 0 || dLI > 0) {
        std::ofstream parameters_limit;
        parameters_limit.open(m_limit_file, std::ios_base::app);
        parameters_limit << "0\t" << dLE << "\t" << dLH << "\t" << dLI << std::endl;
        parameters_limit << std::prev(m_listThresh.end())->first << "\t" << dLE << "\t" << dLH << "\t" << dLI << std::endl;
        parameters_limit << std::endl;
        parameters_limit.close();
    }
}

void ConfScan::Reorder(double dLE, double dLI, double dLH, bool reuse_only, bool reset)
{
    std::string content_dot;
    std::string laststring;
    PrintSetUp(dLE, dLI, dLH);
    /* if ignore rotation or ignore barcode are true, the tight cutoffs are set to -1, that no difference is smaller
     * than the tight threshold and the loose threshold is set to a big number, that every structure has to be reordered*/
    m_skiped = 0;
    m_rejected_directly = 0;
    m_duplicated = 0;
    if (m_ignoreRotation == true) {
        m_dLI = 1e10;
        m_dTI = -1;
    }
    if (m_ignoreBarCode == true) {
        m_dLH = 1e10;
        m_dTH = -1;
    }

    TriggerWriteRestart();

    m_rejected = 0, m_accepted = 0, m_reordered = 0, m_reordered_worked = 0, m_reordered_reused = 0;

    json rmsd = RMSDJson;
    rmsd["silent"] = true;
    rmsd["reorder"] = true;
    rmsd["check"] = CheckConnections();
    rmsd["heavy"] = m_heavy;
    rmsd["method"] = m_RMSDmethod;
    rmsd["element"] = m_rmsd_element_templates;
    rmsd["update-rotation"] = m_update_rotation;
    rmsd["damping"] = m_damping;
    rmsd["nomunkres"] = m_nomunkres;
    rmsd["molalignbin"] = m_molalign;
    rmsd["molaligntol"] = m_molaligntol;

    std::vector<Molecule*> cached;
    if (reset)
        cached = m_all_structures;
    else
        cached = m_stored_structures;
    m_maxmol = cached.size();

    m_result = m_previously_accepted;
    m_stored_structures.clear();
    std::vector<ConfScanThread*> threads;
    std::vector<std::vector<int>> rules;
    CxxThreadPool* p = new CxxThreadPool;
    p->setActiveThreadCount(m_threads);

    std::ofstream parameters_success;
    parameters_success.open(m_success_file, std::ios_base::app);

    for (Molecule* mol1 : cached) {
        if (m_result.size() == 0) {
            AcceptMolecule(mol1);
            ConfScanThread* thread = addThread(mol1, rmsd, reuse_only);
            threads.push_back(thread);
            p->addThread(thread);
            m_lowest_energy = mol1->Energy();
            continue;
        }
        p->Reset();
        m_current_energy = mol1->Energy();
        m_dE = (m_current_energy - m_lowest_energy) * 2625.5;

        bool keep_molecule = true;
        bool reorder = false;
        for (int t = 0; t < threads.size(); ++t) {
            if (CheckStop()) {
                fmt::print("\n\n** Found stop file, will end now! **\n\n");
                // TriggerWriteRestart();
                return;
            }
            const Molecule* mol2 = threads[t]->Reference();
            std::pair<std::string, std::string> names(mol1->Name(), mol2->Name());

            double Ia = abs(mol1->Ia() - mol2->Ia());
            double Ib = abs(mol1->Ib() - mol2->Ib());
            double Ic = abs(mol1->Ic() - mol2->Ic());
            double dI = (Ia + Ib + Ic) * third;
            double dH = (mol1->getPersisentImage() - mol2->getPersisentImage()).cwiseAbs().sum();

            /* rotational = 1
             * ripser     = 2
             * energy     = 4 */
            int looseThresh = 1 * (dI < dLI) + 2 * (dH < dLH) + 4 * (std::abs(mol1->Energy() - mol2->Energy()) * 2625.5 < dLE);
            if ((looseThresh & m_looseThresh) == m_looseThresh || (dLI <= 1e-8 && dLH <= 1e-8 && dLE <= 1e-8)) {
                if (std::find(m_exclude_list.begin(), m_exclude_list.end(), names) != m_exclude_list.end()) {
                    m_duplicated++;
                    m_list_performed.push_back({ std::abs(mol1->Energy() - mol2->Energy()) * 2625.5, dH, dI });
                    continue;
                }
                reorder = true;
                threads[t]->setEnabled(true);
                int tightThresh = 1 * (dI < m_dTI) + 2 * (dH < m_dTH) + 4 * ((std::abs(mol1->Energy() - mol2->Energy()) * 2625.5 < m_dTE));

                if ((tightThresh & m_tightThresh) == m_tightThresh) {
                    std::cout << "Differences " << dI << " MHz and " << dH << " below tight threshold, reject molecule directly!" << std::endl;
                    m_lastDI = dI;
                    m_lastDH = dH;
                    writeStatisticFile(mol1, mol2, -1, false);
                    m_threshold.push_back(mol2);
                    m_rejected_directly++;
                    reorder = false;
                    keep_molecule = false;
                    break;
                }
                m_list_performed.push_back({ std::abs(mol1->Energy() - mol2->Energy()) * 2625.5, dH, dI });
                m_exclude_list.push_back(std::pair<std::string, std::string>(mol1->Name(), mol2->Name()));
            } else {
                threads[t]->setEnabled(false);
                m_list_skipped.push_back({ std::abs(mol1->Energy() - mol2->Energy()) * 2625.5, dH, dI });
                // parameters_skip << std::abs(mol1->Energy() - mol2->Energy())* 2625.5 << " " << dH << " " << dI << std::endl;
            }
        }

        if (reorder && keep_molecule) {
            int free_threads = m_threads;
            if (threads.size())
                free_threads /= threads.size();

            if (free_threads < 1)
                free_threads = 1;
            for (int i = 0; i < threads.size(); ++i) {
                threads[i]->setTarget(mol1);
                threads[i]->setReorderRules(m_reorder_rules);
                threads[i]->setThreads(free_threads);
                for (int j = 0; j < rules.size(); ++j)
                    threads[i]->addReorderRule(rules[j]);
            }

            if (m_RMSDmethod.compare("molalign") != 0 || m_threads == 1) {
                p->StaticPool();
                p->StartAndWait();
            } else {
                for (auto* t : threads) {
                    t->execute();
                    if (t->KeepMolecule() == false)
                        break;
                }
            }

            for (auto* t : threads) {
                if (!t->isEnabled()) {
                    t->setEnabled(true);
                    m_skiped++;
                    continue;
                }
#ifdef WriteMoreInfo
                m_dnn_data.push_back(t->getDNNInput());
#endif
                m_reordered++;
                if (t->KeepMolecule() == false) {
                    keep_molecule = false;
                    m_reordered_worked += t->ReorderWorked();
                    m_reordered_reused += t->ReusedWorked();
                    if (AddRules(t->ReorderRule()))
                        rules.push_back(t->ReorderRule());

                    if (laststring.compare("") != 0 && laststring.compare(t->Reference()->Name()) != 0)
                        m_second_content += "\"" + laststring + "\" -> \"" + t->Reference()->Name() + "\"[style=dotted];\n";

                    m_second_content += "\"" + t->Reference()->Name() + "\" [shape=box, label=\"" + t->Reference()->Name() + "\"];\n";
                    m_second_content += "\"" + mol1->Name() + "\" [label=\"" + mol1->Name() + "\"];\n";
                    m_second_content += "\"" + t->Reference()->Name() + "\" -> \"" + mol1->Name() + "\" [style=bold,label=" + std::to_string(t->RMSD()) + "];\n";
                    laststring = t->Reference()->Name();
                    auto i = t->getDNNInput();
                    parameters_success << t->RMSD() << " " << t->OldRMSD() << " " << i.dE << " " << i.dH << " " << (i.dIa + i.dIb + i.dIc) * third << std::endl;
                    writeStatisticFile(t->Reference(), mol1, t->RMSD(), true, t->ReorderRule());
                    mol1->ApplyReorderRule(t->ReorderRule());
                    break;
                } else {
                    if ((m_domolalign > 1) && t->RMSD() < m_domolalign * m_rmsd_threshold) {
                        fmt::print(fg(fmt::color::yellow) | fmt::emphasis::bold, "Starting molalign for more precise reordering ...\n");
                        json molalign = rmsd;
                        molalign["method"] = "molalign";
                        m_molalign_count++;
                        RMSDDriver driver(molalign);
                        driver.setReference(t->Reference());
                        driver.setTarget(mol1);
                        driver.start();
                        mol1->LoadMolecule(driver.TargetReorderd());
                        if (driver.RMSD() < m_rmsd_threshold) {
                            m_molalign_success++;
                            keep_molecule = false;
                            m_reordered_worked += 1;
                            m_reordered_reused += 1;
                            writeStatisticFile(t->Reference(), mol1, driver.RMSD(), true, { 0, 0 });

                            if (laststring.compare("") != 0 && laststring.compare(t->Reference()->Name()) != 0)
                                m_second_content += "\"" + laststring + "\" -> \"" + t->Reference()->Name() + "\"[style=dotted];\n";

                            m_second_content += "\"" + t->Reference()->Name() + "\" -> \"" + mol1->Name() + "\";\n";
                            m_second_content += "\"" + mol1->Name() + "\" [shape=box, style=filled,color=\".7 .3 1.0\"];\n";
                            m_second_content += "\"" + t->Reference()->Name() + "\" -> \"" + mol1->Name() + "\" [style=bold,label=" + std::to_string(driver.RMSD()) + "];\n";
                            laststring = t->Reference()->Name();

                            fmt::print(fg(fmt::color::yellow) | fmt::emphasis::bold, "... success!\n");
                        } else
                            fmt::print(fg(fmt::color::yellow) | fmt::emphasis::bold, "... without effect!\n");
                    }
                }
            }
        } else
            m_skiped += threads.size();

        if (keep_molecule) {
            AcceptMolecule(mol1);
            ConfScanThread* thread = addThread(mol1, rmsd, reuse_only);
            p->addThread(thread);
            threads.push_back(thread);
        } else {
            RejectMolecule(mol1);
        }
        PrintStatus();
        if (m_result.size() >= m_maxrank)
            break;
        if (m_dE > m_energy_cutoff && m_energy_cutoff != -1) {
            break;
        }
    }
    parameters_success.close();

    p->clear();
    delete p;
}

ConfScanThreadNoReorder* ConfScan::addThreadNoreorder(const Molecule* reference, const json& config)
{
    ConfScanThreadNoReorder* thread = new ConfScanThreadNoReorder(m_rmsd_threshold, m_MaxHTopoDiff, config);
    thread->setReference(*reference);
    return thread;
}

ConfScanThread* ConfScan::addThread(const Molecule* reference, const json& config, bool reuse_only)
{
    ConfScanThread* thread = new ConfScanThread(m_reorder_rules, m_rmsd_threshold, m_MaxHTopoDiff, reuse_only, config);
    thread->setReference(*reference);
    return thread;
}

void ConfScan::Finalise()
{
    TriggerWriteRestart();

    int i = 0;
    for (const auto molecule : m_stored_structures) {
        double difference = abs(molecule->Energy() - m_lowest_energy) * 2625.5;
        if (i >= m_maxrank && m_maxrank != -1) {
            molecule->appendXYZFile(m_rejected_filename);
            continue;
        }

        if (difference > m_energy_cutoff && m_energy_cutoff != -1) {
            molecule->appendXYZFile(m_rejected_filename);
            continue;
        }
        molecule->appendXYZFile(m_accepted_filename);
        if (m_previously_accepted.size()) {
            molecule->appendXYZFile(m_joined_filename);
        }
        i++;
    }

    for (const auto molecule : m_previously_accepted) {
        molecule->appendXYZFile(m_joined_filename);
    }
    if (m_writeFiles && !m_reduced_file) {
        for (const auto molecule : m_rejected_structures) {
            molecule->appendXYZFile(m_rejected_filename);
        }

        for (const auto molecule : m_threshold)
            molecule->appendXYZFile(m_threshold_filename);
    }
    std::cout << m_stored_structures.size() << " structures were kept - of " << m_molecules.size() - m_fail << " total!" << std::endl;
}

bool ConfScan::AddRules(const std::vector<int>& rules)
{
    if (rules.size() == 0)
        return false;

    if (std::find(m_reorder_rules.begin(), m_reorder_rules.end(), rules) == m_reorder_rules.end()) {
        m_reorder_rules.push_back(rules);
    }
    return true;
}

void ConfScan::PrintStatus(const std::string& info)
{
    std::cout << std::endl;
    std::cout << "             ###   " << std::setprecision(4) << (m_stored_structures.size() + m_rejected) / double(m_maxmol) * 100 << "% done!   ###" << std::endl;
    if (info.compare("") != 0)
        std::cout << info;
    std::cout << "# Accepted : " << m_stored_structures.size() << "     ";
    std::cout << "# Rejected : " << m_rejected << "     ";
    std::cout << "# Reordered : " << m_reordered << " (+ " << m_molalign_count << ")"
              << "     ";
    std::cout << "# Successfully : " << m_reordered_worked << " (+ " << m_molalign_success << ")"
              << "    ";
    std::cout << "# Reused Results : " << m_reordered_reused << "     ";
    std::cout << "# Reordering Skipped : " << m_skiped << " (+ " << m_duplicated << ")";
    std::cout << "# Rejected Directly : " << m_rejected_directly << "     ";

    std::cout << "# Current Energy [kJ/mol] : " << m_dE << std::endl;
}

void ConfScan::writeStatisticFile(const Molecule* mol1, const Molecule* mol2, double rmsd, bool reason, const std::vector<int>& rule)
{
    if (!(m_writeFiles && !m_reduced_file))
        return;
    std::ofstream result_file;
    result_file.open(m_statistic_filename, std::ios_base::app);
    if (reason)
        result_file << "Molecule got rejected due to small rmsd " << rmsd << " with and energy difference of " << std::abs(mol1->Energy() - mol2->Energy()) * 2625.5 << " kJ/mol." << std::endl;
    else
        result_file << "Molecule got rejected as differences " << m_lastDI << " MHz and " << m_lastDH << " are below the estimated thresholds;  with and energy difference of " << std::abs(mol1->Energy() - mol2->Energy()) * 2625.5 << " kJ/mol." << std::endl;
    if (rule.size())
        for (auto i : rule)
            result_file << i << "|";
    result_file << std::endl;
    result_file << mol1->XYZString();
    result_file << mol2->XYZString();
    result_file << std::endl;
    result_file.close();

    if (m_write && rule.size()) {
        mol1->writeXYZFile("A" + std::to_string(m_rejected) + ".xyz");
        mol2->writeXYZFile("B" + std::to_string(m_rejected) + ".xyz");
    }
}<|MERGE_RESOLUTION|>--- conflicted
+++ resolved
@@ -50,23 +50,12 @@
     m_driver->setReference(m_reference);
     m_driver->setTarget(m_target);
 
-    m_old_rmsd = m_driver->BestFitRMSD();
     m_keep_molecule = true;
     m_break_pool = false;
     m_reorder_worked = false;
     m_reused_worked = false;
     m_reorder_rule.clear();
-<<<<<<< HEAD
-
-=======
-    m_rmsd = m_driver->BestFitRMSD();
-    if (m_rmsd < m_rmsd_threshold) {
-        m_keep_molecule = false;
-        m_break_pool = true;
-        return 0;
-    }
-#ifdef WriteMoreInfo
->>>>>>> 2d472461
+
     double Ia = abs(m_reference.Ia() - m_target.Ia());
     double Ib = abs(m_reference.Ib() - m_target.Ib());
     double Ic = abs(m_reference.Ic() - m_target.Ic());
@@ -79,6 +68,14 @@
     m_input.dH = diff_ripser;
     m_input.dHM = m;
     m_input.dE = std::abs(m_reference.Energy() - m_target.Energy()) * 2625.5;
+
+    m_old_rmsd = m_driver->BestFitRMSD();
+    if (m_old_rmsd < m_rmsd_threshold) {
+        m_rmsd = m_old_rmsd;
+        m_keep_molecule = false;
+        m_break_pool = true;
+        return 0;
+    }
 
     for (int i = 0; i < m_reorder_rules.size(); ++i) {
         if (m_reorder_rules[i].size() != m_reference.AtomCount() || m_reorder_rules[i].size() == 0)
@@ -649,13 +646,12 @@
             double dLH = m_dLH;
             double dLE = m_dLE;
             if (!m_mapped) {
-                std::cout << m_sLI[run] << " " << m_sLH[run] << " " << m_sLE[run] << std::endl;
-                std::cout << m_dLI << " " << m_dLH << " " << m_dLE << std::endl;
-
                 dLI = m_dLI * m_sLI[run];
                 dLH = m_dLH * m_sLH[run];
                 dLE = m_dLE * m_sLE[run];
+                m_print_rmsd = m_rmsd_threshold;
             } else {
+                m_print_rmsd = m_sLI[run] * m_rmsd_threshold;
                 for (const auto& i : m_listThresh) {
                     if (i.first <= m_sLI[run] * m_rmsd_threshold)
                         dLI = std::max(dLI, i.second[2]);
@@ -740,6 +736,40 @@
             m_collective_content += "edge [color=blue];\n";
             m_collective_content += m_second_content + "\n";
         }
+    }
+    if (m_analyse) {
+        std::ofstream energy;
+        energy.open(m_result_basename + ".energy.gnuplot");
+        energy << "scale = 4063.0/800.0" << std::endl;
+        energy << "set terminal pngcairo  transparent size 600*scale,400*scale transparent font \"Noto Sans\" fontscale scale linewidth scale pointscale scale" << std::endl;
+        energy << "set encoding utf8" << std::endl;
+        energy << "set xlabel \"RMSD [Å]\"" << std::endl;
+        energy << "set ylabel \"Energy ΔE [kJ/mol]\"" << std::endl;
+        energy << "set key left horizontal  font \"Helvetica, 10\" maxrows 1 outside" << std::endl;
+        energy << "plot '" << m_result_basename << ".param.dat' using 1:2 pt 10 ps 0.5 lt rgb \"grey\" title \"Parametrisation\", '" << m_result_basename << ".param.skip.dat' using 1:2 pt 10 ps 0.1 lt rgb \"blue\" title \"Reorder skipped\", '" << m_result_basename << ".param.perf.dat' using 1:2 pt 10 ps 0.1 lt rgb \"yellow\" title \"Reorder performed\", '" << m_result_basename << ".param.success.dat' using 2:3 pt 10 ps 0.5 lt rgb \"red\" title \"Reorder successful\", '" << m_result_basename << ".param.limit.dat' using 1:2 with linespoints linestyle 1 notitle" << std::endl;
+        energy.close();
+
+        std::ofstream ripser;
+        ripser.open(m_result_basename + ".ripser.gnuplot");
+        ripser << "scale = 4063.0/800.0" << std::endl;
+        ripser << "set terminal pngcairo  transparent size 600*scale,400*scale transparent font \"Noto Sans\" fontscale scale linewidth scale pointscale scale" << std::endl;
+        ripser << "set encoding utf8" << std::endl;
+        ripser << "set xlabel \"RMSD [Å]\"" << std::endl;
+        ripser << "set ylabel \"ΔH\"" << std::endl;
+        ripser << "set key left horizontal  font \"Helvetica, 10\" maxrows 1 outside" << std::endl;
+        ripser << "plot '" << m_result_basename << ".param.dat' using 1:3 pt 10 ps 0.5 lt rgb \"grey\" title \"Parametrisation\", '" << m_result_basename << ".param.skip.dat' using 1:3 pt 10 ps 0.1 lt rgb \"blue\" title \"Reorder skipped\", '" << m_result_basename << ".param.perf.dat' using 1:3 pt 10 ps 0.1 lt rgb \"yellow\" title \"Reorder performed\",  '" << m_result_basename << ".param.success.dat' using 2:4 pt 10 ps 0.5 lt rgb \"red\" title \"Reorder successful\", '" << m_result_basename << ".param.limit.dat' using 1:3 with linespoints linestyle 1 notitle" << std::endl;
+        ripser.close();
+
+        std::ofstream rotational;
+        rotational.open(m_result_basename + ".rotational.gnuplot");
+        rotational << "scale = 4063.0/800.0" << std::endl;
+        rotational << "set terminal pngcairo  transparent size 600*scale,400*scale transparent font \"Noto Sans\" fontscale scale linewidth scale pointscale scale" << std::endl;
+        rotational << "set encoding utf8" << std::endl;
+        rotational << "set xlabel \"RMSD [Å]\"" << std::endl;
+        rotational << "set ylabel \"ΔI [MHz]\"" << std::endl;
+        rotational << "set key left horizontal  font \"Helvetica, 10\" maxrows 1 outside" << std::endl;
+        rotational << "plot '" << m_result_basename << ".param.dat' using 1:4 pt 10 ps 0.5 lt rgb \"grey\" title \"Parametrisation\", '" << m_result_basename << ".param.skip.dat' using 1:4 pt 10 ps 0.1 lt rgb \"blue\" title \"Reorder skipped\", '" << m_result_basename << ".param.perf.dat' using 1:4 pt 10 ps 0.1 lt rgb \"yellow\" title \"Reorder performed\",  '" << m_result_basename << ".param.success.dat' using 2:5 pt 10 ps 0.5 lt rgb \"red\" title \"Reorder successful\", '" << m_result_basename << ".param.limit.dat' using 1:4 with linespoints linestyle 1 notitle" << std::endl;
+        rotational.close();
     }
 
 #ifdef WriteMoreInfo
@@ -921,6 +951,9 @@
         parameters_limit << "0\t" << dLE << "\t" << dLH << "\t" << dLI << std::endl;
         parameters_limit << std::prev(m_listThresh.end())->first << "\t" << dLE << "\t" << dLH << "\t" << dLI << std::endl;
         parameters_limit << std::endl;
+        parameters_limit << m_print_rmsd << "\t" << 0 << "\t" << 0 << "\t" << 0 << std::endl;
+        parameters_limit << m_print_rmsd << "\t" << dLE << "\t" << dLH << "\t" << dLI << std::endl;
+        parameters_limit << std::endl;
         parameters_limit.close();
     }
 }
@@ -1038,7 +1071,6 @@
             } else {
                 threads[t]->setEnabled(false);
                 m_list_skipped.push_back({ std::abs(mol1->Energy() - mol2->Energy()) * 2625.5, dH, dI });
-                // parameters_skip << std::abs(mol1->Energy() - mol2->Energy())* 2625.5 << " " << dH << " " << dI << std::endl;
             }
         }
 
