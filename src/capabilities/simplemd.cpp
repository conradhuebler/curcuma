--- conflicted
+++ resolved
@@ -317,7 +317,6 @@
 
 bool SimpleMD::Initialise()
 {
-<<<<<<< HEAD
     static std::random_device rd{};
     static std::mt19937 gen{ rd() };
     if (m_seed == -1) {
@@ -329,9 +328,6 @@
     gen.seed(m_seed);
 
     if (m_initfile != "none") {
-=======
-    if (m_initfile.compare("none") != 0) {
->>>>>>> c0c3780b
         json md;
         std::ifstream restart_file(m_initfile);
         try {
@@ -525,11 +521,7 @@
         config["silent"] = true;
         config["reorder"] = false;
         for (int i = 0; i < m_threads; ++i) {
-<<<<<<< HEAD
             auto* thread = new BiasThread(m_rmsd_mtd_molecule, config);
-=======
-            BiasThread* thread = new BiasThread(m_rmsd_mtd_molecule, config, m_nocolvarfile, m_nohillsfile);
->>>>>>> c0c3780b
             thread->setDT(m_rmsd_DT);
             thread->setk(m_k_rmsd);
             thread->setalpha(m_alpha_rmsd);
@@ -589,12 +581,7 @@
                     std::pair<int, int> indicies(i, j);
                     std::pair<double, double> minmax(m_molecule.CalculateDistance(i, j) * m_molecule.CalculateDistance(i, j), m_molecule.CalculateDistance(i, j) * m_molecule.CalculateDistance(i, j));
                     std::pair<std::pair<int, int>, double> bond(indicies, m_molecule.CalculateDistance(i, j) * m_molecule.CalculateDistance(i, j));
-<<<<<<< HEAD
                     m_bond_constrained.emplace_back(bond);
-
-=======
-                    m_bond_constrained.push_back(std::pair<std::pair<int, int>, double>(bond));
->>>>>>> c0c3780b
                     // std::cout << i << " " << j << " " << bond.second << std::endl;
 
                     for (int k = 0; k < j; ++k) {
@@ -996,13 +983,8 @@
     }
 
     try {
-<<<<<<< HEAD
         m_rattle_tolerance = state["rattle_tolerance"];
     } catch ([[maybe_unused]] json::type_error& e) {
-=======
-        m_rattle_tol_12 = state["rattle_tol_12"];
-    } catch (json::type_error& e) {
->>>>>>> c0c3780b
     }
 
     try {
@@ -1461,12 +1443,7 @@
      * and adjusted to some needs
      */
     TriggerWriteRestart();
-<<<<<<< HEAD
     auto* coord = new double[3 * m_natoms];
-=======
-    double* coord = new double[3 * m_natoms];
-
->>>>>>> c0c3780b
     double m_dT_inverse = 1 / m_dT;
     std::vector<int> moved_12(m_natoms, 0), moved_13(m_natoms, 0);
     bool move = false;
