--- conflicted
+++ resolved
@@ -1012,35 +1012,22 @@
         plumed_finalize(m_plumedmain); // Call the plumed destructor
     }
 #endif
-<<<<<<< HEAD
     if (m_rmsd_mtd) {
         std::cout << "Sum of Energy of COLVARs:" << std::endl;
-        for (int i = 0; i < m_biased_structures.size(); ++i) {
-            std::cout << m_biased_structures[i].rmsd_reference << "\t" << m_biased_structures[i].energy << "\t" << m_biased_structures[i].counter / double(m_colvar_incr) * 100 << std::endl;
-
-            m_molecule.setGeometry(m_biased_structures[i].geometry);
-            m_molecule.setEnergy(m_biased_structures[i].energy);
-            m_molecule.setName(std::to_string(i) + " " + std::to_string(m_biased_structures[i].rmsd_reference));
-            m_molecule.appendXYZFile(Basename() + ".mtd.xyz");
-        }
-        std::cout << std::endl;
-=======
-    std::cout << "Sum of Energy of COLVARs:" << std::endl;
-
-    for (int i = 0; i < m_bias_threads.size(); ++i) {
-        auto structures = m_bias_threads[i]->getBiasStructure();
-        for (int j = 0; j < structures.size(); ++j) {
-            std::cout << structures[j].rmsd_reference << "\t" << structures[j].energy << "\t" << structures[j].counter / double(m_colvar_incr) * 100 << std::endl;
-
-            m_molecule.setGeometry(structures[j].geometry);
-            m_molecule.setEnergy(structures[j].energy);
-            m_molecule.setName(std::to_string(structures[j].index) + " " + std::to_string(structures[j].rmsd_reference));
-            if (i == j && i == 0)
-                m_molecule.writeXYZFile(Basename() + ".mtd.xyz");
-            else
-                m_molecule.appendXYZFile(Basename() + ".mtd.xyz");
-        }
->>>>>>> a65a3dd1
+        for (int i = 0; i < m_bias_threads.size(); ++i) {
+            auto structures = m_bias_threads[i]->getBiasStructure();
+            for (int j = 0; j < structures.size(); ++j) {
+                std::cout << structures[j].rmsd_reference << "\t" << structures[j].energy << "\t" << structures[j].counter / double(m_colvar_incr) * 100 << std::endl;
+
+                m_molecule.setGeometry(structures[j].geometry);
+                m_molecule.setEnergy(structures[j].energy);
+                m_molecule.setName(std::to_string(structures[j].index) + " " + std::to_string(structures[j].rmsd_reference));
+                if (i == j && i == 0)
+                    m_molecule.writeXYZFile(Basename() + ".mtd.xyz");
+                else
+                    m_molecule.appendXYZFile(Basename() + ".mtd.xyz");
+            }
+        }
     }
     std::ofstream restart_file("curcuma_final.json");
     restart_file << WriteRestartInformation() << std::endl;
