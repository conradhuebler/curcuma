#pragma once

#cmakedefine USE_XTB
#cmakedefine USE_TBLITE
#cmakedefine USE_D3
#cmakedefine USE_D4
#cmakedefine USE_ULYSSES
#cmakedefine USE_Plumed
#cmakedefine WriteMoreInfo

#cmakedefine USE_BLAS
#cmakedefine USE_MKL

#cmakedefine C17
#cmakedefine GCC
<<<<<<< HEAD

// Logging and Debug Configuration
#cmakedefine CURCUMA_DEBUG
#cmakedefine CURCUMA_COLOR_DEFAULT
#define CURCUMA_DEBUG_LEVEL @CURCUMA_DEBUG_LEVEL@

// Physical Constants (CODATA-2018) - Claude Generated
#define CURCUMA_EH_TO_KJMOL 2625.4996394798
#define CURCUMA_EH_TO_KCALMOL 627.5094740631  
#define CURCUMA_EH_TO_EV 27.211386245988
#define CURCUMA_EH_TO_WAVENUMBER 219474.6313632
#define CURCUMA_BOHR_TO_ANGSTROM 0.529177210903
#define CURCUMA_AUT_TO_FS 24.188843265857
#define CURCUMA_SPEED_OF_LIGHT_AU 137.035999084
#define CURCUMA_BOLTZMANN_AU 3.1668115634556e-6
#define CURCUMA_AVOGADRO 6.02214076e23

// Forward declaration for CurcumaLogger
class CurcumaLogger;

// Logging Macros - Production (always available)
#define CURCUMA_ERROR(msg) CurcumaLogger::error(msg)
#define CURCUMA_WARN(msg) CurcumaLogger::warn(msg)  
#define CURCUMA_SUCCESS(msg) CurcumaLogger::success(msg)
#define CURCUMA_INFO(msg) CurcumaLogger::info(msg)
#define CURCUMA_PARAM(key, value) CurcumaLogger::param(key, value)
#define CURCUMA_PARAM_TABLE(json_params, title) CurcumaLogger::param_table(json_params, title)
#define CURCUMA_PARAM_COMPARISON(defaults, controller, title) CurcumaLogger::param_comparison_table(defaults, controller, title)
#define CURCUMA_CITATION(ref) CurcumaLogger::citation(ref)
#define CURCUMA_RESULT_RAW(data) CurcumaLogger::result_raw(data)
#define CURCUMA_PROGRESS(current, total, msg) CurcumaLogger::progress(current, total, msg)
#define CURCUMA_HEADER(title) CurcumaLogger::header(title)

// Unit-aware output macros
#define CURCUMA_ENERGY_REL(value_eh, label) CurcumaLogger::energy_rel(value_eh, label)
#define CURCUMA_ENERGY_ABS(value_eh, label) CurcumaLogger::energy_abs(value_eh, label)
#define CURCUMA_LENGTH(value_bohr, label) CurcumaLogger::length(value_bohr, label)
#define CURCUMA_TIME(value_aut, label) CurcumaLogger::time(value_aut, label)

// Debug Macros - only available if CURCUMA_DEBUG is defined
#ifdef CURCUMA_DEBUG
#define CURCUMA_DEBUG_LOG(level, msg) do { if (level <= CURCUMA_DEBUG_LEVEL) CurcumaLogger::debug(level, msg); } while(0)
#define CURCUMA_DEBUG_VAR(var) CurcumaLogger::debug_var(#var, var)
#define CURCUMA_DEBUG_TIMING(label) CurcumaLogger::debug_timing(label)
#else
#define CURCUMA_DEBUG_LOG(level, msg) do { } while(0)
#define CURCUMA_DEBUG_VAR(var) do { } while(0)
#define CURCUMA_DEBUG_TIMING(label) do { } while(0)
#endif
=======
#cmakedefine DEBUG_ON
>>>>>>> 7c637458
<|MERGE_RESOLUTION|>--- conflicted
+++ resolved
@@ -13,9 +13,7 @@
 
 #cmakedefine C17
 #cmakedefine GCC
-<<<<<<< HEAD
-
-// Logging and Debug Configuration
+// Logging and Debug Configuration - Claude Generated
 #cmakedefine CURCUMA_DEBUG
 #cmakedefine CURCUMA_COLOR_DEFAULT
 #define CURCUMA_DEBUG_LEVEL @CURCUMA_DEBUG_LEVEL@
@@ -62,7 +60,4 @@
 #define CURCUMA_DEBUG_LOG(level, msg) do { } while(0)
 #define CURCUMA_DEBUG_VAR(var) do { } while(0)
 #define CURCUMA_DEBUG_TIMING(label) do { } while(0)
-#endif
-=======
-#cmakedefine DEBUG_ON
->>>>>>> 7c637458
+#endif