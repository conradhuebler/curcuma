--- conflicted
+++ resolved
@@ -953,15 +953,11 @@
             while (!file.AtEnd()) { // calculation and output dipole moment
                 mol = file.Next(); // load Molecule
                 mol.Center(false);
-<<<<<<< HEAD
-                EnergyCalculator interface("gfn2", blob); // set method to gfn2-xtb
-                interface.setMolecule(mol);  // set molecule for calc
-                interface.CalculateEnergy(false, true); //calc energy and charges and dipole moment
-=======
+
                 EnergyCalculator interface("gfn2", blob); // set method to gfn2-xtb and give
                 interface.setMolecule(mol); // set molecule for calc
                 interface.CalculateEnergy(false, true); // calc energy and charges and dipole moment
->>>>>>> 07070b67
+
                 mol.setPartialCharges(interface.Charges()); // calc Partial Charges and give it to mol
                 auto charges = interface.Charges(); // dec and init charges
                 mol.setDipole(interface.Dipole() * au);
