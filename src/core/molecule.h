--- conflicted
+++ resolved
@@ -6,15 +6,15 @@
  * it under the terms of the GNU General Public License as published by
  * the Free Software Foundation, either version 3 of the License, or
  * (at your option) any later version.
- * 
+ *
  * This program is distributed in the hope that it will be useful,
  * but WITHOUT ANY WARRANTY; without even the implied warranty of
  * MERCHANTABILITY or FITNESS FOR A PARTICULAR PURPOSE.  See the
  * GNU General Public License for more details.
- * 
+ *
  * You should have received a copy of the GNU General Public License
  * along with this program.  If not, see <http://www.gnu.org/licenses/>.
- * 
+ *
  */
 
 #pragma once
@@ -144,17 +144,14 @@
      * @return array of the atomnumber
      */
     std::vector<int> Atoms() const { return m_atoms; }
-<<<<<<< HEAD
     std::vector<int> FragString2Indicies(const std::string& string) const;
-
-=======
 
     /*! \brief Methode to get atom number and XYZ from index
      *
      * @param i: index of the atom
      * @return pair of atom number and the xyz position
      */
->>>>>>> a65a3dd1
+
     std::pair<int, Position> Atom(int i) const;
 
     void writeXYZFile(const std::string& filename) const;
@@ -269,12 +266,11 @@
 
     inline std::vector<double> getPartialCharges() const { return m_charges; }
 
-    void setDipole(const Position& dipole) {m_dipole = dipole; }
+    void setDipole(const Position& dipole) { m_dipole = dipole; }
 
     inline Position getDipole() const { return m_dipole; }
 
     inline std::vector<std::pair<int, int>> Bonds() const { return m_bonds; }
-
 
 private:
     void ParseString(const std::string& internal, std::vector<std::string>& elements);
