--- conflicted
+++ resolved
@@ -156,7 +156,6 @@
 {
 }
 
-<<<<<<< HEAD
 json Molecule::ExportJson() const
 {
     json structure;
@@ -195,7 +194,8 @@
     for (int i = 0; i < atoms; ++i) {
         auto position = Tools::String2DoubleVec(molecule["atom" + std::to_string(i)], "|");
         m_geometry.push_back(std::array<double, 3>({ position[0], position[1], position[2] }));
-=======
+    }
+}
 void Molecule::Initialise(const int* attyp, const double* coord, const int natoms, const double charge, const int spin)
 {
     m_charge = charge;
@@ -205,7 +205,6 @@
         m_geometry.push_back({ coord[3 * i], coord[3 * i + 1], coord[3 * i + 2] });
         m_atoms.push_back(attyp[i]);
         m_mass += Elements::AtomicMass[attyp[i]];
->>>>>>> 21c7de71
     }
 }
 
@@ -846,7 +845,6 @@
     return GeometryTools::Centroid(getGeometryByFragment(fragment, protons));
 }
 
-
 Position Molecule::MassCentroid(bool protons, int fragment) const
 {
     Position pos = { 0, 0, 0 };
@@ -955,7 +953,6 @@
     }
     gyr /= double(m_geometry.size());
     return gyr;
-
 }
 
 std::pair<int, Position> Molecule::Atom(int i) const
