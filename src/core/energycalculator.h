/*
 * < General Energy and Gradient Calculator >
 * Copyright (C) 2022 - 2023 Conrad Hübler <Conrad.Huebler@gmx.net>
 *
 * This program is free software: you can redistribute it and/or modify
 * it under the terms of the GNU General Public License as published by
 * the Free Software Foundation, either version 3 of the License, or
 * (at your option) any later version.
 *
 * This program is distributed in the hope that it will be useful,
 * but WITHOUT ANY WARRANTY; without even the implied warranty of
 * MERCHANTABILITY or FITNESS FOR A PARTICULAR PURPOSE.  See the
 * GNU General Public License for more details.
 *
 * You should have received a copy of the GNU General Public License
 * along with this program.  If not, see <http://www.gnu.org/licenses/>.
 *
 */

#pragma once

#include "src/tools/general.h"

#ifdef USE_TBLITE
#include "src/core/tbliteinterface.h"
#endif

#ifdef USE_XTB
#include "src/core/xtbinterface.h"
#endif

#ifdef USE_D3
#include "src/core/dftd3interface.h"
#endif

#ifdef USE_D4
#include "src/core/dftd4interface.h"
#endif

#include "src/core/eigen_uff.h"
#include "src/core/uff.h"

#include <functional>

class EnergyCalculator {
public:
    EnergyCalculator(const std::string& method, const json& controller);
    ~EnergyCalculator();

    void setMolecule(const Molecule& molecule);

    void updateGeometry(const double* coord);
    void updateGeometry(const std::vector<double>& geometry);

    void updateGeometry(const std::vector<std::array<double, 3>>& geometry);

    void updateGeometry(const Eigen::VectorXd& geometry);

    void getGradient(double* coord);
<<<<<<< HEAD
    Matrix getGradient() const { return m_eigen_gradient; }
=======
    std::vector<std::array<double, 3>> getGradient() const { return m_gradient; }
    Matrix Gradient() const;
>>>>>>> 9dc2b618

    double CalculateEnergy(bool gradient = false, bool verbose = false);

    bool HasNan() const { return m_containsNaN; }

#ifdef USE_TBLITE
    TBLiteInterface* getTBLiterInterface() const
    {
        return m_tblite;
    }
#endif

#ifdef USE_XTB
    XTBInterface* getXTBInterface() const
    {
        return m_xtb;
    }
#endif

#ifdef USE_D3
    DFTD3Interface* getD3Interface() const
    {
        return m_d3;
    }
#endif

#ifdef USE_D4
    DFTD4Interface* getD4Interface() const
    {
        return m_d4;
    }
#endif

private:
    void InitialiseUFF();
    void CalculateUFF(bool gradient, bool verbose = false);

    void InitialiseTBlite();
    void CalculateTBlite(bool gradient, bool verbose = false);

    void InitialiseXTB();
    void CalculateXTB(bool gradient, bool verbose = false);

    void InitialiseD4();
    void CalculateD4(bool gradient, bool verbose = false);

    void InitialiseD3();
    void CalculateD3(bool gradient, bool verbose = false);

    json m_controller;

#ifdef USE_TBLITE
    TBLiteInterface* m_tblite = NULL;
#endif

#ifdef USE_XTB
    XTBInterface* m_xtb = NULL;
#endif
#ifdef USE_D3
    DFTD3Interface* m_d3 = NULL;
#endif
#ifdef USE_D4
    DFTD4Interface* m_d4 = NULL;
#endif

    eigenUFF* m_uff = NULL;
    // UFF* m_uff = NULL;
    StringList m_uff_methods = { "uff" };
    StringList m_tblite_methods = { "ipea1", "gfn1", "gfn2" };
    StringList m_xtb_methods = { "gfnff", "xtb-gfn1", "xtb-gfn2" };
    StringList m_d3_methods = { "d3" };
    StringList m_d4_methods = { "d4" };
    std::function<void(bool, bool)> m_ecengine;
    std::string m_method;
    std::vector<std::array<double, 3>> m_geometry, m_gradient;
    Matrix m_eigen_geometry, m_eigen_gradient;
    double m_energy;
    double *m_coord, *m_grad;

    int m_atoms;
    int m_gfn = 2;
    int* m_atom_type;

    bool m_initialised = false;
    bool m_containsNaN = false;
};<|MERGE_RESOLUTION|>--- conflicted
+++ resolved
@@ -57,12 +57,9 @@
     void updateGeometry(const Eigen::VectorXd& geometry);
 
     void getGradient(double* coord);
-<<<<<<< HEAD
     Matrix getGradient() const { return m_eigen_gradient; }
-=======
-    std::vector<std::array<double, 3>> getGradient() const { return m_gradient; }
+
     Matrix Gradient() const;
->>>>>>> 9dc2b618
 
     double CalculateEnergy(bool gradient = false, bool verbose = false);
 
